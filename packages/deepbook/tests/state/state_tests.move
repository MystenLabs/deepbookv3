--- conflicted
+++ resolved
@@ -178,15 +178,11 @@
     #[test]
     fun process_create_after_raising_steak_req_ok() {
         let mut test = begin(OWNER);
-
-<<<<<<< HEAD
-        let stable_pool = false;
-        let mut state = state::empty(stable_pool, test.ctx());
-=======
         test.next_tx(ALICE);
         // alice and bob stake 100 DEEP each
         // default stake required is 100
-        let mut state = state::empty(test.ctx());
+        let stable_pool = false;
+        let mut state = state::empty(stable_pool, test.ctx());
         state.process_stake(id_from_address(ALICE), 120 * constants::sui_unit(), test.ctx());
         state.process_stake(id_from_address(BOB), 100 * constants::sui_unit(), test.ctx());
 
@@ -195,7 +191,6 @@
 
         // still in the current epoch, bob generates 100 volume then 100 volume again. His second order is exercised with lower taker fees.
         test.next_tx(ALICE);
->>>>>>> 6090adb7
         let price = 1 * constants::usdc_unit();
         let quantity = 1000 * constants::sui_unit();
         let mut order_info = create_order_info_base(ALICE, price, quantity, true, test.ctx().epoch());
