--- conflicted
+++ resolved
@@ -562,8 +562,6 @@
         test_order_limit(false);
     }
 
-<<<<<<< HEAD
-=======
     #[test, expected_failure(abort_code = ::deepbook::pool::EIneligibleReferencePool)]
     fun test_using_unregistered_as_reference(){
         let mut test = begin(OWNER);
@@ -603,7 +601,6 @@
         end(test);
     }
 
->>>>>>> 3349ac7c
     #[test_only]
     public(package) fun setup_test(
         owner: address,
