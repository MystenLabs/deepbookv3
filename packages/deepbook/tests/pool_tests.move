--- conflicted
+++ resolved
@@ -4,14 +4,6 @@
 #[test_only]
 module deepbook::pool_tests;
 
-<<<<<<< HEAD
-use deepbook::balance_manager::{
-    BalanceManager,
-    TradeCap,
-    DeepBookReferral,
-    DepositCap,
-    WithdrawCap
-=======
 use deepbook::{
     balance_manager::{Self, BalanceManager, TradeCap, DeepBookReferral, DepositCap, WithdrawCap},
     balance_manager_tests::{
@@ -32,7 +24,6 @@
     pool::{Self, Pool},
     registry::{Self, Registry},
     utils
->>>>>>> 6b396205
 };
 use deepbook::balance_manager_tests::{
     USDC,
