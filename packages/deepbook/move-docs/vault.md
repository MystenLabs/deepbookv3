--- conflicted
+++ resolved
@@ -220,9 +220,9 @@
     <a href="order_info.md#0x0_order_info">order_info</a>: &OrderInfo,
     <a href="user.md#0x0_user">user</a>: &<b>mut</b> User,
 ) {
-    <b>let</b> base_conversion_rate = self.<a href="deep_price.md#0x0_deep_price">deep_price</a>.conversion_rate();
+    <b>let</b> base_to_deep = self.<a href="deep_price.md#0x0_deep_price">deep_price</a>.conversion_rate();
     <b>let</b> total_volume = <a href="user.md#0x0_user">user</a>.taker_volume() + <a href="user.md#0x0_user">user</a>.maker_volume();
-    <b>let</b> volume_in_deep = <a href="math.md#0x0_math_mul">math::mul</a>(total_volume, base_conversion_rate);
+    <b>let</b> volume_in_deep = <a href="math.md#0x0_math_mul">math::mul</a>(total_volume, base_to_deep);
     <b>let</b> <a href="trade_params.md#0x0_trade_params">trade_params</a> = <a href="order_info.md#0x0_order_info">order_info</a>.<a href="trade_params.md#0x0_trade_params">trade_params</a>();
     <b>let</b> taker_fee = <a href="trade_params.md#0x0_trade_params">trade_params</a>.taker_fee();
     <b>let</b> maker_fee = <a href="trade_params.md#0x0_trade_params">trade_params</a>.maker_fee();
@@ -232,46 +232,15 @@
     } <b>else</b> {
         taker_fee
     };
-<<<<<<< HEAD
-
-    <b>let</b> executed_quantity = order_info.executed_quantity();
-    <b>let</b> remaining_quantity = order_info.remaining_quantity();
-    <b>let</b> cumulative_quote_quantity = order_info.cumulative_quote_quantity();
-    <b>let</b> deep_in = <a href="math.md#0x0_math_mul">math::mul</a>(executed_quantity, maker_fee) + <a href="math.md#0x0_math_mul">math::mul</a>(remaining_quantity, taker_fee);
-
-    <b>if</b> (order_info.is_bid()) {
-        <a href="user.md#0x0_user">user</a>.add_settled_amounts(executed_quantity, 0, 0);
-        <a href="user.md#0x0_user">user</a>.add_owed_amounts(0, cumulative_quote_quantity, deep_in);
-=======
+
     <b>let</b> executed_quantity = <a href="order_info.md#0x0_order_info">order_info</a>.executed_quantity();
     <b>let</b> remaining_quantity = <a href="order_info.md#0x0_order_info">order_info</a>.remaining_quantity();
     <b>let</b> cumulative_quote_quantity = <a href="order_info.md#0x0_order_info">order_info</a>.cumulative_quote_quantity();
-
-    // Calculate the taker balances. These are derived from executed quantity.
-    <b>let</b> (base_fee, quote_fee, deep_fee) = <b>if</b> (<a href="order_info.md#0x0_order_info">order_info</a>.is_bid()) {
-        self.<a href="deep_price.md#0x0_deep_price">deep_price</a>.calculate_fees(taker_fee, 0, cumulative_quote_quantity)
-    } <b>else</b> {
-        self.<a href="deep_price.md#0x0_deep_price">deep_price</a>.calculate_fees(taker_fee, executed_quantity, 0)
-    };
-    deep_in = deep_in + deep_fee;
+    <b>let</b> deep_in = <a href="math.md#0x0_math_mul">math::mul</a>(executed_quantity, maker_fee) + <a href="math.md#0x0_math_mul">math::mul</a>(remaining_quantity, taker_fee);
+
     <b>if</b> (<a href="order_info.md#0x0_order_info">order_info</a>.is_bid()) {
-        quote_in = quote_in + cumulative_quote_quantity + quote_fee;
-        base_out = base_out + executed_quantity;
-    } <b>else</b> {
-        base_in = base_in + executed_quantity + base_fee;
-        quote_out = quote_out + cumulative_quote_quantity;
-    };
-
-    // Calculate the maker balances. These are derived from the remaining quantity.
-    <b>let</b> (base_fee, quote_fee, deep_fee) = <b>if</b> (<a href="order_info.md#0x0_order_info">order_info</a>.is_bid()) {
-        self.<a href="deep_price.md#0x0_deep_price">deep_price</a>.calculate_fees(maker_fee, 0, <a href="math.md#0x0_math_mul">math::mul</a>(remaining_quantity, <a href="order_info.md#0x0_order_info">order_info</a>.price()))
-    } <b>else</b> {
-        self.<a href="deep_price.md#0x0_deep_price">deep_price</a>.calculate_fees(maker_fee, remaining_quantity, 0)
-    };
-    deep_in = deep_in + deep_fee;
-    <b>if</b> (<a href="order_info.md#0x0_order_info">order_info</a>.is_bid()) {
-        quote_in = quote_in + <a href="math.md#0x0_math_mul">math::mul</a>(remaining_quantity, <a href="order_info.md#0x0_order_info">order_info</a>.price()) + quote_fee;
->>>>>>> 8d153725
+        <a href="user.md#0x0_user">user</a>.add_settled_amounts(executed_quantity, 0, 0);
+        <a href="user.md#0x0_user">user</a>.add_owed_amounts(0, cumulative_quote_quantity, deep_in);
     } <b>else</b> {
         <a href="user.md#0x0_user">user</a>.add_settled_amounts(0, cumulative_quote_quantity, 0);
         <a href="user.md#0x0_user">user</a>.add_owed_amounts(executed_quantity, 0, deep_in);
