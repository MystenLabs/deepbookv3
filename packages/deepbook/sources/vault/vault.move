--- conflicted
+++ resolved
@@ -55,7 +55,6 @@
             self.deep_balance.join(balance);
         };
     }
-<<<<<<< HEAD
 
     /// Given an order, settle its balances. Up until this point, any partial fills have been executed
     /// and the remaining quantity is the only quantity left to be injected into the order book.
@@ -156,6 +155,4 @@
     ): Balance<DEEP> {
         self.deep_balance.split(amount)
     }
-=======
->>>>>>> b00157cc
 }