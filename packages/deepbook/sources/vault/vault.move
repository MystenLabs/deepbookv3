// Copyright (c) Mysten Labs, Inc.
// SPDX-License-Identifier: Apache-2.0

/// The vault holds all of the assets for this pool. At the end of all
/// transaction processing, the vault is used to settle the balances for the user.
module deepbook::vault {
<<<<<<< HEAD
    use sui::{
        balance::{Self, Balance},
        coin::Coin,
    };
=======
    // === Imports ===
    use sui::balance::{Self, Balance};
>>>>>>> 954e5727

    use deepbook::{
        balance_manager::BalanceManager,
        balances::Balances,
    };

<<<<<<< HEAD
    const ENotEnoughBase: u64 = 1;
    const ENotEnoughQuote: u64 = 2;
    const ENotEnoughDeep: u64 = 3;
    const EIncorrectSender: u64 = 4;

    public struct DEEP has store {}
=======
    use token::deep::DEEP;
>>>>>>> 954e5727

    // === Structs ===
    public struct Vault<phantom BaseAsset, phantom QuoteAsset> has store {
        base_balance: Balance<BaseAsset>,
        quote_balance: Balance<QuoteAsset>,
        deep_balance: Balance<DEEP>,
    }

    // === Public-Package Functions ===
    public(package) fun balances<BaseAsset, QuoteAsset>(
        self: &Vault<BaseAsset, QuoteAsset>
    ): (u64, u64, u64) {
        (self.base_balance.value(), self.quote_balance.value(), self.deep_balance.value())
    }

    public(package) fun empty<BaseAsset, QuoteAsset>(): Vault<BaseAsset, QuoteAsset> {
        Vault {
            base_balance: balance::zero(),
            quote_balance: balance::zero(),
            deep_balance: balance::zero(),
        }
    }

    /// Transfer any settled amounts for the `balance_manager`.
    public(package) fun settle_balance_manager<BaseAsset, QuoteAsset>(
        self: &mut Vault<BaseAsset, QuoteAsset>,
        balances_out: Balances,
        balances_in: Balances,
        balance_manager: &mut BalanceManager,
        ctx: &TxContext,
    ) {
        balance_manager.validate_trader(ctx);
        if (balances_out.base() > balances_in.base()) {
            let balance = self.base_balance.split(balances_out.base() - balances_in.base());
            balance_manager.deposit_protected(balance, ctx);
        };
        if (balances_out.quote() > balances_in.quote()) {
            let balance = self.quote_balance.split(balances_out.quote() - balances_in.quote());
            balance_manager.deposit_protected(balance, ctx);
        };
        if (balances_out.deep() > balances_in.deep()) {
            let balance = self.deep_balance.split(balances_out.deep() - balances_in.deep());
            balance_manager.deposit_protected(balance, ctx);
        };
        if (balances_in.base() > balances_out.base()) {
            let balance = balance_manager.withdraw_protected(balances_in.base() - balances_out.base(), false, ctx);
            self.base_balance.join(balance);
        };
        if (balances_in.quote() > balances_out.quote()) {
            let balance = balance_manager.withdraw_protected(balances_in.quote() - balances_out.quote(), false, ctx);
            self.quote_balance.join(balance);
        };
        if (balances_in.deep() > balances_out.deep()) {
            let balance = balance_manager.withdraw_protected(balances_in.deep() - balances_out.deep(), false, ctx);
            self.deep_balance.join(balance);
        };
    }

<<<<<<< HEAD
    public struct FlashloanHotPotato {
        borrower: address,
        base_amount: u64,
        quote_amount: u64,
        deep_amount: u64,
    }

    public(package) fun borrow_flashloan<BaseAsset, QuoteAsset>(
        self: &mut Vault<BaseAsset, QuoteAsset>,
        base_amount: u64,
        quote_amount: u64,
        deep_amount: u64,
        ctx: &mut TxContext,
    ): (Coin<BaseAsset>, Coin<QuoteAsset>, Coin<DEEP>, FlashloanHotPotato) {
        assert!(self.base_balance.value() >= base_amount, ENotEnoughBase);
        assert!(self.quote_balance.value() >= quote_amount, ENotEnoughQuote);
        assert!(self.deep_balance.value() >= deep_amount, ENotEnoughDeep);

        let base = self.base_balance.split(base_amount).into_coin(ctx);
        let quote = self.quote_balance.split(quote_amount).into_coin(ctx);
        let deep = self.deep_balance.split(deep_amount).into_coin(ctx);
        let hot_potato = FlashloanHotPotato {
            borrower: ctx.sender(),
            base_amount,
            quote_amount,
            deep_amount,
        };

        (base, quote, deep, hot_potato)
    }

    public(package) fun return_flashloan<BaseAsset, QuoteAsset>(
        self: &mut Vault<BaseAsset, QuoteAsset>,
        base: Coin<BaseAsset>,
        quote: Coin<QuoteAsset>,
        deep: Coin<DEEP>,
        hot_potato: FlashloanHotPotato,
        ctx: &TxContext,
    ) {
        assert!(ctx.sender() == hot_potato.borrower, EIncorrectSender);
        assert!(base.value() == hot_potato.base_amount);
        assert!(quote.value() == hot_potato.quote_amount);
        assert!(deep.value() == hot_potato.deep_amount);
        
        self.base_balance.join(base.into_balance());
        self.quote_balance.join(quote.into_balance());
        self.deep_balance.join(deep.into_balance());

        let FlashloanHotPotato {
            borrower: _,
            base_amount: _,
            quote_amount: _,
            deep_amount: _,
        } = hot_potato;
=======
    public(package) fun withdraw_deep_to_burn<BaseAsset, QuoteAsset>(
        self: &mut Vault<BaseAsset, QuoteAsset>,
        amount_to_burn: u64,
    ): Balance<DEEP> {
        self.deep_balance.split(amount_to_burn)
>>>>>>> 954e5727
    }
}<|MERGE_RESOLUTION|>--- conflicted
+++ resolved
@@ -4,37 +4,35 @@
 /// The vault holds all of the assets for this pool. At the end of all
 /// transaction processing, the vault is used to settle the balances for the user.
 module deepbook::vault {
-<<<<<<< HEAD
+    // === Imports ===
     use sui::{
         balance::{Self, Balance},
         coin::Coin,
     };
-=======
-    // === Imports ===
-    use sui::balance::{Self, Balance};
->>>>>>> 954e5727
-
     use deepbook::{
         balance_manager::BalanceManager,
         balances::Balances,
     };
+    use token::deep::DEEP;
 
-<<<<<<< HEAD
+    // === Errors ===
     const ENotEnoughBase: u64 = 1;
     const ENotEnoughQuote: u64 = 2;
     const ENotEnoughDeep: u64 = 3;
     const EIncorrectSender: u64 = 4;
-
-    public struct DEEP has store {}
-=======
-    use token::deep::DEEP;
->>>>>>> 954e5727
 
     // === Structs ===
     public struct Vault<phantom BaseAsset, phantom QuoteAsset> has store {
         base_balance: Balance<BaseAsset>,
         quote_balance: Balance<QuoteAsset>,
         deep_balance: Balance<DEEP>,
+    }
+
+    public struct FlashloanHotPotato {
+        borrower: address,
+        base_amount: u64,
+        quote_amount: u64,
+        deep_amount: u64,
     }
 
     // === Public-Package Functions ===
@@ -86,13 +84,12 @@
             self.deep_balance.join(balance);
         };
     }
-
-<<<<<<< HEAD
-    public struct FlashloanHotPotato {
-        borrower: address,
-        base_amount: u64,
-        quote_amount: u64,
-        deep_amount: u64,
+    
+    public(package) fun withdraw_deep_to_burn<BaseAsset, QuoteAsset>(
+        self: &mut Vault<BaseAsset, QuoteAsset>,
+        amount_to_burn: u64,
+    ): Balance<DEEP> {
+        self.deep_balance.split(amount_to_burn)
     }
 
     public(package) fun borrow_flashloan<BaseAsset, QuoteAsset>(
@@ -142,12 +139,5 @@
             quote_amount: _,
             deep_amount: _,
         } = hot_potato;
-=======
-    public(package) fun withdraw_deep_to_burn<BaseAsset, QuoteAsset>(
-        self: &mut Vault<BaseAsset, QuoteAsset>,
-        amount_to_burn: u64,
-    ): Balance<DEEP> {
-        self.deep_balance.split(amount_to_burn)
->>>>>>> 954e5727
     }
 }