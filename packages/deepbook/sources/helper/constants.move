--- conflicted
+++ resolved
@@ -38,16 +38,14 @@
     const CANCELED: u8 = 3;
     const EXPIRED: u8 = 4;
 
-<<<<<<< HEAD
     // Maximum number of fills per transaction
-    const MAX_FILLS: u64 = 200;
-=======
+    const MAX_FILLS: u64 = 100;
+
     // Maximum number of open orders per balance manager
     const MAX_OPEN_ORDERS: u64 = 100;
 
     // Maximum number of fills per transaction
     const MAX_FILLS: u64 = 100;
->>>>>>> ee1af762
 
     // Big vector params
     const MAX_SLICE_SIZE: u64 = 64;
@@ -197,13 +195,10 @@
         DEEP_UNIT
     }
 
-<<<<<<< HEAD
-=======
     public fun max_open_orders(): u64 {
         MAX_OPEN_ORDERS
     }
 
->>>>>>> ee1af762
     public fun max_fills(): u64 {
         MAX_FILLS
     }
