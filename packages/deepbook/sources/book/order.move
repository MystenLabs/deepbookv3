--- conflicted
+++ resolved
@@ -97,13 +97,8 @@
         expire_maker: bool,
     ): Fill {
         let remaining_quantity = self.quantity - self.filled_quantity;
-<<<<<<< HEAD
         let mut base_quantity = math::min(remaining_quantity, quantity);
         let mut quote_quantity = math::mul(base_quantity, self.price());
-=======
-        let base_quantity = math::min(remaining_quantity, quantity);
-        let quote_quantity = math::mul(base_quantity, self.price());
->>>>>>> e968792c
 
         let order_id = self.order_id;
         let balance_manager_id = self.balance_manager_id;
