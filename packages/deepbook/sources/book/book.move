// Copyright (c) Mysten Labs, Inc.
// SPDX-License-Identifier: Apache-2.0

/// The book module contains the `Book` struct which represents the order book.
/// All order book operations are defined in this module.
module deepbook::book {
    // === Imports ===
    use deepbook::{
        big_vector::{Self, BigVector, slice_borrow, slice_borrow_mut},
        utils,
        math,
        order::Order,
        order_info::OrderInfo,
        constants,
        deep_price::OrderDeepPrice,
    };

    // === Errors ===
    const EInvalidAmountIn: u64 = 1;
    const EEmptyOrderbook: u64 = 2;
    const EInvalidPriceRange: u64 = 3;
    const EInvalidTicks: u64 = 4;
    const EOrderBelowMinimumSize: u64 = 5;
    const EOrderInvalidLotSize: u64 = 6;
    const ENewQuantityMustBeLessThanOriginal: u64 = 7;

    // === Constants ===
    const START_BID_ORDER_ID: u64 = (1u128 << 64 - 1) as u64;
    const START_ASK_ORDER_ID: u64 = 1;

    // === Structs ===
    public struct Book has store {
        tick_size: u64,
        lot_size: u64,
        min_size: u64,
        bids: BigVector<Order>,
        asks: BigVector<Order>,
        next_bid_order_id: u64,
        next_ask_order_id: u64,
    }

    // === Public-Package Functions ===
    public(package) fun bids(self: &Book): &BigVector<Order> {
        &self.bids
    }

    public(package) fun asks(self: &Book): &BigVector<Order> {
        &self.asks
    }

    public(package) fun lot_size(self: &Book): u64 {
        self.lot_size
    }

    public(package) fun empty(
        tick_size: u64,
        lot_size: u64,
        min_size: u64,
        ctx: &mut TxContext,
    ): Book {
        Book {
            tick_size,
            lot_size,
            min_size,
            bids: big_vector::empty(10000, 1000, ctx),
            asks: big_vector::empty(10000, 1000, ctx),
            next_bid_order_id: START_BID_ORDER_ID,
            next_ask_order_id: START_ASK_ORDER_ID,
        }
    }

    /// Creates a new order.
    /// Order is matched against the book and injected into the book if necessary.
    /// If order is IOC or fully executed, it will not be injected.
    public(package) fun create_order(self: &mut Book, order_info: &mut OrderInfo, timestamp: u64) {
        order_info.validate_inputs(self.tick_size, self.min_size, self.lot_size, timestamp);
        let order_id = utils::encode_order_id(
            order_info.is_bid(),
            order_info.price(),
            self.get_order_id(order_info.is_bid()),
        );
        order_info.set_order_id(order_id);
        self.match_against_book(order_info, timestamp);
        if (order_info.assert_execution()) return;
        self.inject_limit_order(order_info);
    }

    /// Given base_quantity and quote_quantity, calculate the base_quantity_out and quote_quantity_out.
    /// Will return (base_quantity_out, quote_quantity_out, deep_quantity_required) if base_amount > 0 or quote_amount > 0.
    public(package) fun get_quantity_out(
        self: &Book,
        base_quantity: u64,
        quote_quantity: u64,
        taker_fee: u64,
        deep_price: OrderDeepPrice,
        lot_size: u64,
        current_timestamp: u64,
    ): (u64, u64, u64) {
        assert!(
            (base_quantity > 0 || quote_quantity > 0) && !(base_quantity > 0 && quote_quantity > 0),
            EInvalidAmountIn,
        );
        let is_bid = quote_quantity > 0;
        let mut quantity_out = 0;
        let mut quantity_in_left = if (is_bid) quote_quantity else base_quantity;

        let book_side = if (is_bid) &self.asks else &self.bids;
        let (mut ref, mut offset) = if (is_bid) book_side.min_slice() else book_side.max_slice();

        while (!ref.is_null() && quantity_in_left > 0) {
            let order = slice_borrow(book_side.borrow_slice(ref), offset);
            let cur_price = order.price();
            let cur_quantity = order.quantity();

            if (current_timestamp < order.expire_timestamp()) {
                let mut matched_base_quantity;
                if (is_bid) {
                    matched_base_quantity = math::min(
                        math::div(quantity_in_left, cur_price),
                        cur_quantity,
                    );
                    matched_base_quantity = matched_base_quantity -
                    matched_base_quantity % lot_size;
                    quantity_out = quantity_out + matched_base_quantity;
                    quantity_in_left = quantity_in_left -
                    math::mul(matched_base_quantity, cur_price);
                } else {
                    matched_base_quantity = math::min(quantity_in_left, cur_quantity);
                    matched_base_quantity = matched_base_quantity -
                    matched_base_quantity % lot_size;
                    quantity_out = quantity_out + math::mul(matched_base_quantity, cur_price);
                    quantity_in_left = quantity_in_left - matched_base_quantity;
                };

                if (matched_base_quantity == 0) break;
            };

            (ref, offset) = if (is_bid) book_side.next_slice(ref, offset)
            else book_side.prev_slice(ref, offset);
        };

        let quantity_in_deep = if (is_bid) {
            deep_price.deep_quantity(quantity_out, quote_quantity - quantity_in_left)
        } else {
            deep_price.deep_quantity(base_quantity - quantity_in_left, quantity_out)
        };
        let deep_fee = math::mul(taker_fee, quantity_in_deep);

        if (is_bid) {
            (quantity_out, quantity_in_left, deep_fee)
        } else {
            (quantity_in_left, quantity_out, deep_fee)
        }
    }

    /// Cancels an order given order_id
    public(package) fun cancel_order(self: &mut Book, order_id: u128): Order {
        self.book_side(order_id).remove(order_id)
    }

    /// Modifies an order given order_id and new_quantity.
    /// New quantity must be less than the original quantity.
    /// Order must not have already expired.
    public(package) fun modify_order(
        self: &mut Book,
        order_id: u128,
        new_quantity: u64,
        timestamp: u64,
    ): (u64, &Order) {
        assert!(new_quantity >= self.min_size, EOrderBelowMinimumSize);
        assert!(new_quantity % self.lot_size == 0, EOrderInvalidLotSize);

        let order = self.book_side(order_id).borrow_mut(order_id);
        assert!(new_quantity < order.quantity(), ENewQuantityMustBeLessThanOriginal);
        let cancel_quantity = order.quantity() - new_quantity;
        order.modify(new_quantity, timestamp);

        (cancel_quantity, order)
    }

    /// Returns the mid price of the order book.
    public(package) fun mid_price(self: &Book, current_timestamp: u64): u64 {
        let (mut ask_ref, mut ask_offset) = self.asks.min_slice();
        let (mut bid_ref, mut bid_offset) = self.bids.max_slice();
        let mut best_ask_price = 0;
        let mut best_bid_price = 0;

        while (!ask_ref.is_null()) {
            let best_ask_order = slice_borrow(self.asks.borrow_slice(ask_ref), ask_offset);
            best_ask_price = best_ask_order.price();
            if (best_ask_order.expire_timestamp() > current_timestamp) break;
            (ask_ref, ask_offset) = self.asks.next_slice(ask_ref, ask_offset);
        };

        while (!bid_ref.is_null()) {
            let best_bid_order = slice_borrow(self.bids.borrow_slice(bid_ref), bid_offset);
            best_bid_price = best_bid_order.price();
            if (best_bid_order.expire_timestamp() > current_timestamp) break;
            (bid_ref, bid_offset) = self.bids.prev_slice(bid_ref, bid_offset);
        };

        assert!(!ask_ref.is_null() && !bid_ref.is_null(), EEmptyOrderbook);

        math::mul(best_ask_price + best_bid_price, constants::half())
    }

    /// Returns the best bids and asks.
    /// The number of ticks is the number of price levels to return.
    /// The price_low and price_high are the range of prices to return.
    public(package) fun get_level2_range_and_ticks(
        self: &Book,
        price_low: u64,
        price_high: u64,
        ticks: u64,
        is_bid: bool,
    ): (vector<u64>, vector<u64>) {
        assert!(price_low <= price_high, EInvalidPriceRange);
        assert!(ticks > 0, EInvalidTicks);

        let mut price_vec = vector[];
        let mut quantity_vec = vector[];

        // convert price_low and price_high to keys for searching
        let key_low = (price_low as u128) << 64;
        let key_high = ((price_high as u128) << 64) + ((1u128 << 64 - 1) as u128);
        let book_side = if (is_bid) &self.bids else &self.asks;
        let (mut ref, mut offset) = if (is_bid) book_side.slice_before(key_high)
        else book_side.slice_following(key_low);
        let mut ticks_left = ticks;
        let mut cur_price = 0;
        let mut cur_quantity = 0;

        while (!ref.is_null() && ticks_left > 0) {
            let order = slice_borrow(book_side.borrow_slice(ref), offset);
            let (_, order_price, _) = utils::decode_order_id(order.order_id());
<<<<<<< HEAD
            if ((is_bid && order_price >= price_low) || (!is_bid && order_price <= price_high)) {
                break
            };
            if (cur_price == 0) cur_price = order_price;
=======
            if ((is_bid && order_price < price_low) || (!is_bid && order_price > price_high)) break;
            if (cur_price == 0 && ((is_bid && order_price <= price_high) || (!is_bid && order_price >= price_low))) {
                cur_price = order_price
            };
>>>>>>> c74a74ae

            if (cur_price != 0 && order_price != cur_price) {
                price_vec.push_back(cur_price);
                quantity_vec.push_back(cur_quantity);
                cur_price = order_price;
                cur_quantity = 0;
                ticks_left = ticks_left - 1;
            };
            if (cur_price != 0) {
                cur_quantity = cur_quantity + order.quantity();
            };
<<<<<<< HEAD

            cur_quantity = cur_quantity + order_quantity;
            ticks_left = ticks_left - 1;
            (ref, offset) = if (is_bid) book_side.prev_slice(ref, offset)
            else book_side.next_slice(ref, offset);
=======
            (ref, offset) = if (is_bid) book_side.prev_slice(ref, offset) else book_side.next_slice(ref, offset);
>>>>>>> c74a74ae
        };

        if (cur_price != 0) {
            price_vec.push_back(cur_price);
            quantity_vec.push_back(cur_quantity);
        };

        (price_vec, quantity_vec)
    }

    // === Private Functions ===
    // Access side of book where order_id belongs
    fun book_side(self: &mut Book, order_id: u128): &mut BigVector<Order> {
        let (is_bid, _, _) = utils::decode_order_id(order_id);
        if (is_bid) {
            &mut self.bids
        } else {
            &mut self.asks
        }
    }

    /// Matches the given order and quantity against the order book.
    /// If is_bid, it will match against asks, otherwise against bids.
    /// Mutates the order and the maker order as necessary.
    fun match_against_book(self: &mut Book, order_info: &mut OrderInfo, timestamp: u64) {
        let is_bid = order_info.is_bid();
        let book_side = if (is_bid) &mut self.asks else &mut self.bids;
        let (mut ref, mut offset) = if (is_bid) book_side.min_slice() else book_side.max_slice();

        while (!ref.is_null()) {
            let maker_order = slice_borrow_mut(book_side.borrow_slice_mut(ref), offset);
            if (!order_info.match_maker(maker_order, timestamp)) break;
            (ref, offset) = if (is_bid) book_side.next_slice(ref, offset)
            else book_side.prev_slice(ref, offset);
        };

        let fills = order_info.fills();
        let mut i = 0;
        while (i < fills.length()) {
            let fill = fills[i];
            if (fill.expired() || fill.completed()) {
                book_side.remove(fill.maker_order_id());
            };
            i = i + 1;
        };
    }

    fun get_order_id(self: &mut Book, is_bid: bool): u64 {
        if (is_bid) {
            self.next_bid_order_id = self.next_bid_order_id - 1;
            self.next_bid_order_id
        } else {
            self.next_ask_order_id = self.next_ask_order_id + 1;
            self.next_ask_order_id
        }
    }

    /// Balance accounting happens before this function is called
    fun inject_limit_order(self: &mut Book, order_info: &OrderInfo) {
        let order = order_info.to_order();
        if (order_info.is_bid()) {
            self.bids.insert(order_info.order_id(), order);
        } else {
            self.asks.insert(order_info.order_id(), order);
        };
    }
}<|MERGE_RESOLUTION|>--- conflicted
+++ resolved
@@ -233,17 +233,10 @@
         while (!ref.is_null() && ticks_left > 0) {
             let order = slice_borrow(book_side.borrow_slice(ref), offset);
             let (_, order_price, _) = utils::decode_order_id(order.order_id());
-<<<<<<< HEAD
-            if ((is_bid && order_price >= price_low) || (!is_bid && order_price <= price_high)) {
-                break
-            };
-            if (cur_price == 0) cur_price = order_price;
-=======
             if ((is_bid && order_price < price_low) || (!is_bid && order_price > price_high)) break;
             if (cur_price == 0 && ((is_bid && order_price <= price_high) || (!is_bid && order_price >= price_low))) {
                 cur_price = order_price
             };
->>>>>>> c74a74ae
 
             if (cur_price != 0 && order_price != cur_price) {
                 price_vec.push_back(cur_price);
@@ -255,15 +248,7 @@
             if (cur_price != 0) {
                 cur_quantity = cur_quantity + order.quantity();
             };
-<<<<<<< HEAD
-
-            cur_quantity = cur_quantity + order_quantity;
-            ticks_left = ticks_left - 1;
-            (ref, offset) = if (is_bid) book_side.prev_slice(ref, offset)
-            else book_side.next_slice(ref, offset);
-=======
             (ref, offset) = if (is_bid) book_side.prev_slice(ref, offset) else book_side.next_slice(ref, offset);
->>>>>>> c74a74ae
         };
 
         if (cur_price != 0) {
