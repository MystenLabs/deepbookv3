// Copyright (c) Mysten Labs, Inc.
// SPDX-License-Identifier: Apache-2.0

module deepbook::governance {
    use sui::vec_map::{Self, VecMap};

    // === Errors ===
    const EInvalidMakerFee: u64 = 1;
    const EInvalidTakerFee: u64 = 2;
    const EProposalDoesNotExist: u64 = 3;
    const EMaxProposalsReachedNotEnoughVotes: u64 = 4;
    const EAlreadyProposed: u64 = 5;

    // === Constants ===
    const MIN_TAKER_STABLE: u64 = 50000; // 0.5 basis points
    const MAX_TAKER_STABLE: u64 = 100000;
    const MIN_MAKER_STABLE: u64 = 20000;
    const MAX_MAKER_STABLE: u64 = 50000;
    const MIN_TAKER_VOLATILE: u64 = 500000;
    const MAX_TAKER_VOLATILE: u64 = 1000000;
    const MIN_MAKER_VOLATILE: u64 = 200000;
    const MAX_MAKER_VOLATILE: u64 = 500000;
    const MAX_PROPOSALS: u64 = 100; // TODO: figure out how to prevent spam
    const VOTING_POWER_CUTOFF: u64 = 1000; // TODO
    const MAX_U64: u64 = ((1u128) << 64 - 1) as u64;

    // === Structs ===
    /// `Proposal` struct that holds the parameters of a proposal and its current total votes.
    public struct Proposal has store, drop, copy {
        taker_fee: u64,
        maker_fee: u64,
        stake_required: u64,
        votes: u64,
    }

    /// Details of a pool. This is refreshed every epoch by the first
    /// `State` action against this pool.
    public struct Governance has store {
        /// Tracks refreshes.
        epoch: u64,
        /// List of proposals for the current epoch.
        proposals: VecMap<address, Proposal>,
        /// The winning proposal for the current epoch.
        winning_proposal: Option<Proposal>,
        /// All voting power from the current stakes.
        voting_power: u64,
        /// Quorum for the current epoch.
        quorum: u64,
    }

    // === Public-Package Functions ===
    public(package) fun empty(
        epoch: u64,
    ): Governance {
        Governance {
            epoch,
<<<<<<< HEAD
            proposals: vector[],
=======
            is_stable: false,
            proposals: vec_map::empty(),
>>>>>>> 1fe79740
            winning_proposal: option::none(),
            voting_power: 0,
            quorum: 0,
        }
    }

    public(package) fun default_fees(stable: bool): (u64, u64) {
        if (stable) {
            (MAX_TAKER_STABLE, MAX_MAKER_STABLE)
        } else {
            (MAX_TAKER_VOLATILE, MAX_MAKER_VOLATILE)
        }
    }

    /// Refresh the pool metadata. This is called by every `State`
    /// action, but only processed once per epoch.
    public(package) fun refresh(self: &mut Governance, epoch: u64) {
        if (self.epoch == epoch) return;

        self.epoch = epoch;
        self.quorum = self.voting_power / 2;
        self.proposals = vec_map::empty();
    }

    /// Add a new proposal to governance.
    /// Check if proposer already voted, if so will give error.
    /// If proposer has not voted, and there are already MAX_PROPOSALS proposals,
    /// remove the proposal with the lowest votes if it has less votes than the voting power.
    /// Validation of the user adding is done in `State`.
    public(package) fun add_proposal(
        self: &mut Governance,
        stable: bool,
        taker_fee: u64,
        maker_fee: u64,
        stake_required: u64,
        stake_amount: u64,
        proposer_address: address,
    ) {
<<<<<<< HEAD
        assert!(self.proposals.length() < MAX_PROPOSALS, EMaxProposalsReached);
        if (stable) {
=======
        assert!(!self.proposals.contains(&proposer_address), EAlreadyProposed);

        let voting_power = stake_to_voting_power(stake_amount);
        if (self.proposals.size() == MAX_PROPOSALS) {
            self.remove_lowest_proposal(voting_power);
        };

        if (self.is_stable) {
>>>>>>> 1fe79740
            assert!(taker_fee >= MIN_TAKER_STABLE && taker_fee <= MAX_TAKER_STABLE, EInvalidTakerFee);
            assert!(maker_fee >= MIN_MAKER_STABLE && maker_fee <= MAX_MAKER_STABLE, EInvalidMakerFee);
        } else {
            assert!(taker_fee >= MIN_TAKER_VOLATILE && taker_fee <= MAX_TAKER_VOLATILE, EInvalidTakerFee);
            assert!(maker_fee >= MIN_MAKER_VOLATILE && maker_fee <= MAX_MAKER_VOLATILE, EInvalidMakerFee);
        };

        let new_proposal = new_proposal(taker_fee, maker_fee, stake_required);
        self.proposals.insert(proposer_address, new_proposal);
    }

    /// Vote on a proposal. Validation of the user and stake is done in `State`.
    /// If `from_proposal_id` is some, the user is removing their vote from that proposal.
    /// If `to_proposal_id` is some, the user is voting for that proposal.
<<<<<<< HEAD
    public(package) fun adjust_vote(
=======
    /// Returns the winning proposal if it exists.
    public(package) fun vote(
>>>>>>> 1fe79740
        self: &mut Governance,
        from_proposal_id: Option<address>,
        to_proposal_id: Option<address>,
        stake_amount: u64,
    ): Option<Proposal> {
        let voting_power = stake_to_voting_power(stake_amount);

        if (from_proposal_id.is_some()) {
            let id = from_proposal_id.borrow();
            if (self.proposals.contains(id)) {
                self.proposals[id].votes = self.proposals[id].votes - voting_power;

                // This was the winning proposal, now it is not.
                if (self.proposals[id].votes + voting_power > self.quorum &&
                    self.proposals[id].votes <= self.quorum) {
                    self.winning_proposal = option::none();
                };
            };
        };

        if (to_proposal_id.is_some()) {
            let id = to_proposal_id.borrow();
            assert!(self.proposals.contains(id), EProposalDoesNotExist);
            self.proposals[id].votes = self.proposals[id].votes + voting_power;
            if (self.proposals[id].votes > self.quorum) {
                self.winning_proposal = option::some(self.proposals[id]);
            };
        };

        self.winning_proposal
    }

    /// Adjust the total voting power by adding and removing stake. If a user's
    /// stake goes from 2000 to 3000, then `stake_before` is 2000 and `stake_after` is 3000.
    /// Validation of inputs done in `State`.
    public(package) fun adjust_voting_power(
        self: &mut Governance,
        stake_before: u64,
        stake_after: u64,
    ) {
        self.voting_power =
            self.voting_power +
            stake_to_voting_power(stake_after) -
            stake_to_voting_power(stake_before);
    }

    public(package) fun params(proposal: &Proposal): (u64, u64, u64) {
        (proposal.taker_fee, proposal.maker_fee, proposal.stake_required)
    }

    // === Private Functions ===
    /// Convert stake to voting power. If the stake is above the cutoff, then the voting power is halved.
    fun stake_to_voting_power(stake: u64): u64 {
        if (stake >= VOTING_POWER_CUTOFF) {
            stake - (stake - VOTING_POWER_CUTOFF) / 2
        } else {
            stake
        }
    }

    fun new_proposal(taker_fee: u64, maker_fee: u64, stake_required: u64): Proposal {
        Proposal {
            taker_fee,
            maker_fee,
            stake_required,
            votes: 0,
        }
    }

    /// Remove the proposal with the lowest votes if it has less votes than the voting power.
    /// If there are multiple proposals with the same lowest votes, the latest one is removed.
    fun remove_lowest_proposal(
        self: &mut Governance,
        voting_power: u64,
    ) {
        let mut removal_id = option::none<address>();
        let mut cur_lowest_votes = MAX_U64;
        let (keys, values) = self.proposals.into_keys_values();
        let mut i = 0;

        while (i < self.proposals.size()) {
            let proposal_votes = values[i].votes;
            if (proposal_votes < voting_power && proposal_votes <= cur_lowest_votes) {
                removal_id = option::some(keys[i]);
                cur_lowest_votes = proposal_votes;
            };
            i = i + 1;
        };

        assert!(removal_id.is_some(), EMaxProposalsReachedNotEnoughVotes);
        self.proposals.remove(removal_id.borrow());
    }

    // === Test Functions ===
    #[test_only]
    public fun delete(self: Governance) {
        let Governance {
            epoch: _,
            proposals: _,
            winning_proposal: _,
            voting_power: _,
            quorum: _,
        } = self;
    }

    #[test_only]
    public fun voting_power(self: &Governance): u64 {
        self.voting_power
    }

    #[test_only]
    public fun quorum(self: &Governance): u64 {
        self.quorum
    }

    #[test_only]
    public fun proposals(self: &Governance): VecMap<address, Proposal> {
        self.proposals
    }

    #[test_only]
    public fun proposal_votes(self: &Governance, addr: address): u64 {
        self.proposals[&addr].votes
    }
}<|MERGE_RESOLUTION|>--- conflicted
+++ resolved
@@ -54,12 +54,7 @@
     ): Governance {
         Governance {
             epoch,
-<<<<<<< HEAD
-            proposals: vector[],
-=======
-            is_stable: false,
             proposals: vec_map::empty(),
->>>>>>> 1fe79740
             winning_proposal: option::none(),
             voting_power: 0,
             quorum: 0,
@@ -98,10 +93,6 @@
         stake_amount: u64,
         proposer_address: address,
     ) {
-<<<<<<< HEAD
-        assert!(self.proposals.length() < MAX_PROPOSALS, EMaxProposalsReached);
-        if (stable) {
-=======
         assert!(!self.proposals.contains(&proposer_address), EAlreadyProposed);
 
         let voting_power = stake_to_voting_power(stake_amount);
@@ -109,8 +100,7 @@
             self.remove_lowest_proposal(voting_power);
         };
 
-        if (self.is_stable) {
->>>>>>> 1fe79740
+        if (stable) {
             assert!(taker_fee >= MIN_TAKER_STABLE && taker_fee <= MAX_TAKER_STABLE, EInvalidTakerFee);
             assert!(maker_fee >= MIN_MAKER_STABLE && maker_fee <= MAX_MAKER_STABLE, EInvalidMakerFee);
         } else {
@@ -125,12 +115,7 @@
     /// Vote on a proposal. Validation of the user and stake is done in `State`.
     /// If `from_proposal_id` is some, the user is removing their vote from that proposal.
     /// If `to_proposal_id` is some, the user is voting for that proposal.
-<<<<<<< HEAD
     public(package) fun adjust_vote(
-=======
-    /// Returns the winning proposal if it exists.
-    public(package) fun vote(
->>>>>>> 1fe79740
         self: &mut Governance,
         from_proposal_id: Option<address>,
         to_proposal_id: Option<address>,
