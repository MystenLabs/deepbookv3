--- conflicted
+++ resolved
@@ -804,7 +804,6 @@
         (price_vec, quantity_vec)
     }
 
-<<<<<<< HEAD
     /// Calculate the conversion rate between the DEEP token and the base and quote assets of a pool.
     /// Case 1: base or quote in pool is already DEEP
     /// Case 2: base and quote in pool is not DEEP
@@ -844,9 +843,7 @@
         (deep_per_base, deep_per_quote)
     }
 
-=======
     // Will be replaced by actual deep token package dependency
->>>>>>> eed18cbb
     #[allow(unused_function)]
     fun correct_supply<B, Q>(self: &mut Pool<B, Q>, tcap: &mut TreasuryCap<DEEP>) {
         let amount = self.state_manager.reset_burn_balance();
