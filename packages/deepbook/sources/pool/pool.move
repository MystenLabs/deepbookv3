// Copyright (c) Mysten Labs, Inc.
// SPDX-License-Identifier: Apache-2.0

module deepbook::pool {
    use sui::{
        balance::{Self,Balance},
        vec_set::VecSet,
        coin::{Coin, TreasuryCap},
        clock::Clock,
        sui::SUI,
        event,
    };

    use std::{
        type_name::{Self, TypeName},
    };

    use deepbook::{
        order::{Self, OrderInfo, Order},
        deep_price::{Self, DeepPrice},
        big_vector::{Self, BigVector},
        account::{Account, TradeProof},
        state_manager::{Self, StateManager, TradeParams},
        utils,
        math,
    };

    // <<<<<<<<<<<<<<<<<<<<<<<< Error Codes <<<<<<<<<<<<<<<<<<<<<<<<
    const EInvalidFee: u64 = 1;
    const ESameBaseAndQuote: u64 = 2;
    const EInvalidTickSize: u64 = 3;
    const EInvalidLotSize: u64 = 4;
    const EInvalidMinSize: u64 = 5;
    const EInvalidPriceRange: u64 = 6;
    const EInvalidTicks: u64 = 7;
    const EInvalidAmountIn: u64 = 8;

    // <<<<<<<<<<<<<<<<<<<<<<<< Constants <<<<<<<<<<<<<<<<<<<<<<<<
    const POOL_CREATION_FEE: u64 = 100 * 1_000_000_000; // 100 SUI, can be updated
    const TREASURY_ADDRESS: address = @0x0; // TODO: if different per pool, move to pool struct
    // Assuming 10k orders per second in a pool, would take over 50 million years to overflow
    const START_BID_ORDER_ID: u64 = (1u128 << 64 - 1) as u64;
    const START_ASK_ORDER_ID: u64 = 1;
    const MIN_ASK_ORDER_ID: u128 = 1 << 127;
    const MIN_PRICE: u64 = 1;
    const MAX_PRICE: u64 = (1u128 << 63 - 1) as u64;
    const MAX_U64: u64 = (1u128 << 64 - 1) as u64;

    // <<<<<<<<<<<<<<<<<<<<<<<< Events <<<<<<<<<<<<<<<<<<<<<<<<
    /// Emitted when a new pool is created
    public struct PoolCreated<phantom BaseAsset, phantom QuoteAsset> has copy, store, drop {
        /// object ID of the newly created pool
        pool_id: ID,
        // 10^9 scaling
        taker_fee: u64,
        maker_fee: u64,
        tick_size: u64,
        lot_size: u64,
        min_size: u64,
    }

    // <<<<<<<<<<<<<<<<<<<<<<<< Structs <<<<<<<<<<<<<<<<<<<<<<<<

    /// Temporary to represent DEEP token, remove after we have the open-sourced the DEEP token contract
    public struct DEEP has store {}

    /// Pool holds everything related to the pool. next_bid_order_id increments for each bid order,
    /// next_ask_order_id decrements for each ask order. All funds for live orders and settled funds
    /// are held in base_balances, quote_balances, and deepbook_balance.
    public struct Pool<phantom BaseAsset, phantom QuoteAsset> has key {
        id: UID,
        tick_size: u64,
        lot_size: u64,
        min_size: u64,
        bids: BigVector<Order>,
        asks: BigVector<Order>,
        next_bid_order_id: u64,
        next_ask_order_id: u64,
        deep_config: DeepPrice,

        base_balances: Balance<BaseAsset>,
        quote_balances: Balance<QuoteAsset>,
        deepbook_balance: Balance<DEEP>,

        state_manager: StateManager,
    }

    public struct PoolKey has copy, drop, store {
        base: TypeName,
        quote: TypeName,
    }

    // <<<<<<<<<<<<<<<<<<<<<<<< Package Functions <<<<<<<<<<<<<<<<<<<<<<<<

    /// Place a limit order to the order book.
    /// 1. Transfer any settled funds from the pool to the account.
    /// 2. Match the order against the order book if possible.
    /// 3. Transfer balances for the executed quantity as well as the remaining quantity.
    /// 4. Assert for any order restrictions.
    /// 5. If there is remaining quantity, inject the order into the order book.
    public(package) fun place_limit_order<BaseAsset, QuoteAsset>(
        self: &mut Pool<BaseAsset, QuoteAsset>,
        account: &mut Account,
        proof: &TradeProof,
        client_order_id: u64,
        order_type: u8,
        price: u64,
        quantity: u64,
        is_bid: bool,
        expire_timestamp: u64,
        clock: &Clock,
        ctx: &mut TxContext,
    ): OrderInfo {
        self.state_manager.update(ctx.epoch());

        self.transfer_settled_amounts(account, proof, ctx);

        let order_id = utils::encode_order_id(is_bid, price, self.get_order_id(is_bid));
        let fee_is_deep = self.deep_config.verified();
        let owner = account.owner();
        let pool_id = self.id.to_inner();
        let mut order_info =
            order::initial_order(pool_id, order_id, client_order_id, order_type, price, quantity, fee_is_deep, is_bid, owner, expire_timestamp);
        self.match_against_book(&mut order_info, clock);

        self.transfer_trade_balances(account, proof, &mut order_info, ctx);

        order_info.assert_post_only();
        order_info.assert_fill_or_kill();
        if (order_info.is_immediate_or_cancel() || order_info.original_quantity() == order_info.executed_quantity()) {
            return order_info
        };

        if (order_info.remaining_quantity() > 0) {
            self.inject_limit_order(&order_info);
        };

        order_info
    }

    /// Given an order, transfer the appropriate balances. Up until this point, any partial fills have been executed
    /// and the remaining quantity is the only quantity left to be injected into the order book.
    /// 1. Transfer the taker balances while applying taker fees.
    /// 2. Transfer the maker balances while applying maker fees.
    /// 3. Update the total fees for the order.
    fun transfer_trade_balances<BaseAsset, QuoteAsset>(
        self: &mut Pool<BaseAsset, QuoteAsset>,
        account: &mut Account,
        proof: &TradeProof,
        order_info: &mut OrderInfo,
        ctx: &mut TxContext,
    ) {
        let (mut base_in, mut base_out) = (0, 0);
        let (mut quote_in, mut quote_out) = (0, 0);
        let mut deep_in = 0;
        let (taker_fee, maker_fee) = self.state_manager.fees_for_user(account.owner());
        let executed_quantity = order_info.executed_quantity();
        let remaining_quantity = order_info.remaining_quantity();
        let cumulative_quote_quantity = order_info.cumulative_quote_quantity();

        // Calculate the taker balances. These are derived from executed quantity.
        let (base_fee, quote_fee, deep_fee) =
            self.deep_config.calculate_fees(taker_fee, executed_quantity, cumulative_quote_quantity);
        let mut total_fees = base_fee + quote_fee + deep_fee;
        deep_in = deep_in + deep_fee;
        if (order_info.is_bid()) {
            quote_in = quote_in + cumulative_quote_quantity + quote_fee;
            base_out = base_out + executed_quantity;
        } else {
            base_in = base_in + executed_quantity + base_fee;
            quote_out = quote_out + cumulative_quote_quantity;
        };

        // Calculate the maker balances. These are derived from the remaining quantity.
        let (base_fee, quote_fee, deep_fee) =
            self.deep_config.calculate_fees(maker_fee, executed_quantity, remaining_quantity * order_info.price());
        total_fees = total_fees + base_fee + quote_fee + deep_fee;
        deep_in = deep_in + deep_fee;
        if (order_info.is_bid()) {
            quote_in = quote_in + remaining_quantity * order_info.price() + quote_fee;
        } else {
            base_in = base_in + remaining_quantity + base_fee;
        };

        order_info.set_total_fees(total_fees);

        if (base_in > 0) self.deposit_base(account, proof, base_in, ctx);
        if (base_out > 0) self.withdraw_base(account, proof, base_out, ctx);
        if (quote_in > 0) self.deposit_quote(account, proof, quote_in, ctx);
        if (quote_out > 0) self.withdraw_quote(account, proof, quote_out, ctx);
        if (deep_in > 0) self.deposit_deep(account, proof, deep_in, ctx);
    }

    /// Transfer any settled amounts from the pool to the account.
    fun transfer_settled_amounts<BaseAsset, QuoteAsset>(
        self: &mut Pool<BaseAsset, QuoteAsset>,
        account: &mut Account,
        proof: &TradeProof,
        ctx: &mut TxContext,
    ) {
        let (base, quote, deep) = self.state_manager.reset_user_settled_amounts(account.owner());
        self.withdraw_base(account, proof, base, ctx);
        self.withdraw_quote(account, proof, quote, ctx);
        self.withdraw_deep(account, proof, deep, ctx);
    }

    /// Matches the given order and quantity against the order book.
    /// If is_bid, it will match against asks, otherwise against bids.
    /// Mutates the order and the maker order as necessary.
    fun match_against_book<BaseAsset, QuoteAsset>(
        self: &mut Pool<BaseAsset, QuoteAsset>,
        order_info: &mut OrderInfo,
        clock: &Clock,
    ) {
        let (mut ref, mut offset, book_side) = if (order_info.is_bid()) {
            let (ref, offset) = self.asks.min_slice();
            (ref, offset, &mut self.asks)
        } else {
            let (ref, offset) = self.bids.max_slice();
            (ref, offset, &mut self.bids)
        };

        if (ref.is_null()) return;

        let mut fills = vector[];

        let mut maker_order = &mut book_side.borrow_slice_mut(ref)[offset];
        while (order_info.crosses_price(maker_order) ) {
            fills.push_back(order_info.match_maker(maker_order, clock.timestamp_ms()));

            // Traverse to valid next order if exists, otherwise break from loop.
            if (order_info.is_bid() && book_side.valid_next(ref, offset)) {
                (ref, offset, maker_order) = book_side.borrow_next_mut(ref, offset)
            } else if (!order_info.is_bid() && book_side.valid_prev(ref, offset)) {
                (ref, offset, maker_order) = book_side.borrow_prev_mut(ref, offset)
            } else {
                break
            }
        };

        // Iterate over fills and process them.
        let mut i = 0;
        while (i < fills.length()) {
            let (order_id, _, expired, complete) = fills[i].fill_status();
            if (expired || complete) {
                book_side.remove(order_id);
            };
            self.state_manager.process_fill(&fills[i]);
            i = i + 1;
        };
    }

    /// Place a market order. Quantity is in base asset terms. Calls place_limit_order with
    /// a price of MAX_PRICE for bids and MIN_PRICE for asks. Fills or kills the order.
    public(package) fun place_market_order<BaseAsset, QuoteAsset>(
        self: &mut Pool<BaseAsset, QuoteAsset>,
        account: &mut Account,
        proof: &TradeProof,
        client_order_id: u64,
        quantity: u64,
        is_bid: bool,
        clock: &Clock,
        ctx: &mut TxContext,
    ): OrderInfo {
        self.place_limit_order(
            account,
            proof,
            client_order_id,
            order::fill_or_kill(),
            if (is_bid) MAX_PRICE else MIN_PRICE,
            quantity,
            is_bid,
            clock.timestamp_ms(),
            clock,
            ctx,
        )
    }

<<<<<<< HEAD
    /// Given base_amount and quote_amount, calculate the base_amount_out and quote_amount_out.
    /// Will return (base_amount_out, quote_amount_out) if base_amount > 0 or quote_amount > 0.
=======
    // TODO
    public(package) fun mid_price<BaseAsset, QuoteAsset>(
        _self: &Pool<BaseAsset, QuoteAsset>
    ): u64 {
        0
    }

    /// Given an amount in and direction, calculate amount out
    /// Will return (amount_out, amount_in_used)
>>>>>>> 55227c45
    public(package) fun get_amount_out<BaseAsset, QuoteAsset>(
        self: &Pool<BaseAsset, QuoteAsset>,
        base_amount: u64,
        quote_amount: u64,
    ): (u64, u64) {
        assert!((base_amount > 0 || quote_amount > 0) && !(base_amount > 0 && quote_amount > 0), EInvalidAmountIn);
        let is_bid = if (quote_amount > 0) true else false;

        let (mut ref, mut offset, book_side) = if (is_bid) {
            let (ref, offset) = self.asks.min_slice();
            (ref, offset, &self.asks)
        } else {
            let (ref, offset) = self.bids.max_slice();
            (ref, offset, &self.bids)
        };

        if (ref.is_null()) return (0, 0);

        let mut amount_out = 0;
        let mut amount_in_left = if (is_bid) quote_amount else base_amount;

        let mut order = &book_side.borrow_slice(ref)[offset];
        let (_, mut cur_price, _) = utils::decode_order_id(order.book_order_id());
        let mut cur_quantity = order.book_quantity();

        while (amount_in_left > 0) {
            if (is_bid) {
                let matched_amount = math::min(amount_in_left, math::mul(cur_quantity, cur_price));
                amount_out = amount_out + math::div(matched_amount, cur_price);
                amount_in_left = amount_in_left - matched_amount;
            } else {
                let matched_amount = math::min(amount_in_left, cur_quantity);
                amount_out = amount_out + math::mul(matched_amount, cur_price);
                amount_in_left = amount_in_left - matched_amount;
            };

            let valid_order = if (is_bid) {
                book_side.valid_next(ref, offset)
            } else {
                book_side.valid_prev(ref, offset)
            };
            if (valid_order) {
                (ref, offset, order) = if (is_bid) {
                    book_side.borrow_next(ref, offset)
                } else {
                    book_side.borrow_prev(ref, offset)
                };
                (_, cur_price, _) = utils::decode_order_id(order.book_order_id());
                cur_quantity = order.book_quantity();
            } else {
                break
            };
        };

        if (is_bid) {
            (amount_out, amount_in_left)
        } else {
            (amount_in_left, amount_out)
        }
    }

    /// Get the level2 bids or asks between price_low and price_high.
    /// Returns two vectors of u64
    /// The previous is a list of all valid prices
    /// The latter is the corresponding quantity at each level
    public(package) fun get_level2_range<BaseAsset, QuoteAsset>(
        self: &Pool<BaseAsset, QuoteAsset>,
        price_low: u64,
        price_high: u64,
        is_bid: bool,
    ): (vector<u64>, vector<u64>) {
        get_level2_range_and_ticks(self, price_low, price_high, MAX_U64, is_bid)
    }

    /// Get the n ticks from the mid price
    /// Returns four vectors of u64.
    /// The first two are the bid prices and quantities.
    /// The latter two are the ask prices and quantities.
    public(package) fun get_level2_ticks_from_mid<BaseAsset, QuoteAsset>(
        self: &Pool<BaseAsset, QuoteAsset>,
        ticks: u64,
    ): (vector<u64>, vector<u64>, vector<u64>, vector<u64>) {
        let (bid_price, bid_quantity) = self.get_level2_range_and_ticks(MIN_PRICE, MAX_PRICE, ticks, true);
        let (ask_price, ask_quantity) = self.get_level2_range_and_ticks(MIN_PRICE, MAX_PRICE, ticks, false);

        (bid_price, bid_quantity, ask_price, ask_quantity)
    }

    /// 1. Remove the order from the order book and from the user's open orders.
    /// 2. Refund the user for the remaining quantity and fees.
    /// 2a. If the order is a bid, refund the quote asset + non deep fee.
    /// 2b. If the order is an ask, refund the base asset + non deep fee.
    /// 3. If the order was placed with deep fees, refund the deep fees.
    public(package) fun cancel_order<BaseAsset, QuoteAsset>(
        self: &mut Pool<BaseAsset, QuoteAsset>,
        account: &mut Account,
        proof: &TradeProof,
        order_id: u128,
        clock: &Clock,
        ctx: &mut TxContext,
    ): Order {
        let mut order = if (order_is_bid(order_id)) {
            self.bids.remove(order_id)
        } else {
            self.asks.remove(order_id)
        };
        order.set_canceled();
        self.state_manager.remove_user_open_order(account.owner(), order_id);

        let (base_quantity, quote_quantity, deep_quantity) = order.cancel_amounts();
        if (base_quantity > 0) self.withdraw_base(account, proof, base_quantity, ctx);
        if (quote_quantity > 0) self.withdraw_quote(account, proof, quote_quantity, ctx);
        if (deep_quantity > 0) self.withdraw_deep(account, proof, deep_quantity, ctx);

        order.emit_order_canceled<BaseAsset, QuoteAsset>(self.id.to_inner(), clock.timestamp_ms());

        order
    }

    /// Claim the rebates for the user
    public(package) fun claim_rebates<BaseAsset, QuoteAsset>(
        self: &mut Pool<BaseAsset, QuoteAsset>,
        account: &mut Account,
        proof: &TradeProof,
        ctx: &mut TxContext
    ) {
        self.state_manager.update(ctx.epoch());
        let amount = self.state_manager.reset_user_rebates(account.owner());
        let coin = self.deepbook_balance.split(amount).into_coin(ctx);
        account.deposit_with_proof<DEEP>(proof, coin);
    }

    /// Cancel all orders for an account. Withdraw settled funds back into user account.
    public(package) fun cancel_all<BaseAsset, QuoteAsset>(
        self: &mut Pool<BaseAsset, QuoteAsset>,
        account: &mut Account,
        proof: &TradeProof,
        clock: &Clock,
        ctx: &mut TxContext,
    ): vector<Order>{
        let mut cancelled_orders = vector[];
        let user_open_orders = self.state_manager.user_open_orders(account.owner());

        let orders_vector = user_open_orders.into_keys();
        let len = orders_vector.length();
        let mut i = 0;
        while (i < len) {
            let key = orders_vector[i];
            let cancelled_order = cancel_order(self, account, proof, key, clock, ctx);
            cancelled_orders.push_back(cancelled_order);
            i = i + 1;
        };

        cancelled_orders
    }

    /// Get all open orders for a user.
    public(package) fun user_open_orders<BaseAsset, QuoteAsset>(
        self: &Pool<BaseAsset, QuoteAsset>,
        user: address,
    ): VecSet<u128> {
        self.state_manager.user_open_orders(user)
    }

    /// Creates a new pool for trading and returns pool_key, called by state module
    public(package) fun create_pool<BaseAsset, QuoteAsset>(
        taker_fee: u64,
        maker_fee: u64,
        tick_size: u64,
        lot_size: u64,
        min_size: u64,
        creation_fee: Balance<SUI>,
        ctx: &mut TxContext,
    ): (PoolKey, PoolKey) {
        assert!(creation_fee.value() == POOL_CREATION_FEE, EInvalidFee);
        assert!(tick_size > 0, EInvalidTickSize);
        assert!(lot_size > 0, EInvalidLotSize);
        assert!(min_size > 0, EInvalidMinSize);

        assert!(type_name::get<BaseAsset>() != type_name::get<QuoteAsset>(), ESameBaseAndQuote);

        let pool_uid = object::new(ctx);

        event::emit(PoolCreated<BaseAsset, QuoteAsset> {
            pool_id: pool_uid.to_inner(),
            taker_fee,
            maker_fee,
            tick_size,
            lot_size,
            min_size,
        });

        let pool = (Pool<BaseAsset, QuoteAsset> {
            id: pool_uid,
            bids: big_vector::empty(10000, 1000, ctx), // TODO: update base on benchmark
            asks: big_vector::empty(10000, 1000, ctx), // TODO: update base on benchmark
            next_bid_order_id: START_BID_ORDER_ID,
            next_ask_order_id: START_ASK_ORDER_ID,
            deep_config: deep_price::new(),
            tick_size,
            lot_size,
            min_size,
            base_balances: balance::zero(),
            quote_balances: balance::zero(),
            deepbook_balance: balance::zero(),
            state_manager: state_manager::new(taker_fee, maker_fee, 0, ctx),
        });

        // TODO: reconsider sending the Coin here. User pays gas;
        // TODO: depending on the frequency of the event;
        transfer::public_transfer(creation_fee.into_coin(ctx), TREASURY_ADDRESS);

        let (pool_key, rev_key) = (pool.key(), PoolKey {
            base: type_name::get<QuoteAsset>(),
            quote: type_name::get<BaseAsset>(),
        });

        pool.share();

        (pool_key, rev_key)
    }

    /// Increase a user's stake
    public(package) fun increase_user_stake<BaseAsset, QuoteAsset>(
        self: &mut Pool<BaseAsset, QuoteAsset>,
        user: address,
        amount: u64,
        ctx: &TxContext,
    ): (u64, u64) {
        self.state_manager.update(ctx.epoch());

        self.state_manager.increase_user_stake(user, amount)
    }

    /// Removes a user's stake.
    /// Returns the total amount staked before this epoch and the total amount staked during this epoch.
    public(package) fun remove_user_stake<BaseAsset, QuoteAsset>(
        self: &mut Pool<BaseAsset, QuoteAsset>,
        user: address,
        ctx: &TxContext
    ): (u64, u64) {
        self.state_manager.update(ctx.epoch());

        self.state_manager.remove_user_stake(user)
    }

    /// Get the user's (current, next) stake amounts
    public(package) fun get_user_stake<BaseAsset, QuoteAsset>(
        self: &Pool<BaseAsset, QuoteAsset>,
        user: address,
        ctx: &TxContext,
    ): (u64, u64) {
        self.state_manager.user_stake(user, ctx.epoch())
    }

    /// Add a new price point to the pool.
    public(package) fun add_deep_price_point<BaseAsset, QuoteAsset>(
        self: &mut Pool<BaseAsset, QuoteAsset>,
        base_conversion_rate: u64,
        quote_conversion_rate: u64,
        timestamp: u64,
    ) {
        self.deep_config.add_price_point(base_conversion_rate, quote_conversion_rate, timestamp);
    }

    /// Update the pool's next pool state.
    /// During an epoch refresh, the current pool state is moved to historical pool state.
    /// The next pool state is moved to current pool state.
    public(package) fun set_next_trade_params<BaseAsset, QuoteAsset>(
        self: &mut Pool<BaseAsset, QuoteAsset>,
        fees: Option<TradeParams>,
    ) {
        self.state_manager.set_next_trade_params(fees);
    }

    /// Get the base and quote asset TypeName of pool
    public(package) fun get_base_quote_types<BaseAsset, QuoteAsset>(
        _self: &Pool<BaseAsset, QuoteAsset>
    ): (TypeName, TypeName) {
        (
            type_name::get<BaseAsset>(),
            type_name::get<QuoteAsset>()
        )
    }

    /// Get the pool key
    public(package) fun key<BaseAsset, QuoteAsset>(
        _self: &Pool<BaseAsset, QuoteAsset>
    ): PoolKey {
        PoolKey {
            base: type_name::get<BaseAsset>(),
            quote: type_name::get<QuoteAsset>(),
        }
    }

    #[allow(lint(share_owned))]
    /// Share the Pool.
    public(package) fun share<BaseAsset, QuoteAsset>(self: Pool<BaseAsset, QuoteAsset>) {
        transfer::share_object(self)
    }

    // <<<<<<<<<<<<<<<<<<<<<<<< Internal Functions <<<<<<<<<<<<<<<<<<<<<<<<

    /// This will be automatically called if not enough assets in settled_funds for a trade
    /// User cannot manually deposit. Funds are withdrawn from user account and merged into pool balances.
    fun deposit_base<BaseAsset, QuoteAsset>(
        self: &mut Pool<BaseAsset, QuoteAsset>,
        user_account: &mut Account,
        proof: &TradeProof,
        amount: u64,
        ctx: &mut TxContext,
    ) {
        let base = user_account.withdraw_with_proof<BaseAsset>(proof, amount, ctx);
        self.base_balances.join(base.into_balance());
    }

    fun deposit_quote<BaseAsset, QuoteAsset>(
        self: &mut Pool<BaseAsset, QuoteAsset>,
        user_account: &mut Account,
        proof: &TradeProof,
        amount: u64,
        ctx: &mut TxContext,
    ) {
        let quote = user_account.withdraw_with_proof<QuoteAsset>(proof, amount, ctx);
        self.quote_balances.join(quote.into_balance());
    }

    fun deposit_deep<BaseAsset, QuoteAsset>(
        self: &mut Pool<BaseAsset, QuoteAsset>,
        user_account: &mut Account,
        proof: &TradeProof,
        amount: u64,
        ctx: &mut TxContext,
    ) {
        let coin = user_account.withdraw_with_proof<DEEP>(proof, amount, ctx);
        self.deepbook_balance.join(coin.into_balance());
    }

    fun withdraw_base<BaseAsset, QuoteAsset>(
        self: &mut Pool<BaseAsset, QuoteAsset>,
        user_account: &mut Account,
        proof: &TradeProof,
        amount: u64,
        ctx: &mut TxContext,
    ) {
        let coin = self.base_balances.split(amount).into_coin(ctx);
        user_account.deposit_with_proof<BaseAsset>(proof, coin);
    }

    fun withdraw_quote<BaseAsset, QuoteAsset>(
        self: &mut Pool<BaseAsset, QuoteAsset>,
        user_account: &mut Account,
        proof: &TradeProof,
        amount: u64,
        ctx: &mut TxContext,
    ) {
        let coin = self.quote_balances.split(amount).into_coin(ctx);
        user_account.deposit_with_proof<QuoteAsset>(proof, coin);
    }

    fun withdraw_deep<BaseAsset, QuoteAsset>(
        self: &mut Pool<BaseAsset, QuoteAsset>,
        user_account: &mut Account,
        proof: &TradeProof,
        amount: u64,
        ctx: &mut TxContext,
    ) {
        let coin = self.deepbook_balance.split(amount).into_coin(ctx);
        user_account.deposit_with_proof<DEEP>(proof, coin);
    }

    #[allow(unused_function)]
    /// Send fees collected in input tokens to treasury
    fun send_treasury<T>(fee: Coin<T>) {
        transfer::public_transfer(fee, TREASURY_ADDRESS)
    }

    /// Balance accounting happens before this function is called
    fun inject_limit_order<BaseAsset, QuoteAsset>(
        self: &mut Pool<BaseAsset, QuoteAsset>,
        order_info: &OrderInfo,
    ) {
        let order = order_info.to_order();
        if (order_info.is_bid()) {
            self.bids.insert(order_info.order_id(), order);
        } else {
            self.asks.insert(order_info.order_id(), order);
        };

        self.state_manager.add_user_open_order(order_info.owner(), order_info.order_id());
        order_info.emit_order_placed<BaseAsset, QuoteAsset>();
    }

    /// Returns 0 if the order is a bid order, 1 if the order is an ask order
    fun order_is_bid(order_id: u128): bool {
        (order_id < MIN_ASK_ORDER_ID)
    }

    fun get_order_id<BaseAsset, QuoteAsset>(
        self: &mut Pool<BaseAsset, QuoteAsset>,
        is_bid: bool
    ): u64 {
        if (is_bid) {
            self.next_bid_order_id = self.next_bid_order_id - 1;
            self.next_bid_order_id
        } else {
            self.next_ask_order_id = self.next_ask_order_id + 1;
            self.next_ask_order_id
        }
    }

    /// Get the n ticks from the best bid or ask, must be within price range
    /// Returns two vectors of u64.
    /// The first is a list of all valid prices.
    /// The latter is the corresponding quantity list.
    /// Price_vec is in descending order for bids and ascending order for asks.
    fun get_level2_range_and_ticks<BaseAsset, QuoteAsset>(
        self: &Pool<BaseAsset, QuoteAsset>,
        price_low: u64,
        price_high: u64,
        ticks: u64,
        is_bid: bool,
    ): (vector<u64>, vector<u64>) {
        assert!(price_low <= price_high, EInvalidPriceRange);
        assert!(ticks > 0, EInvalidTicks);

        let mut price_vec = vector[];
        let mut quantity_vec = vector[];

        // convert price_low and price_high to keys for searching
        let key_low = (price_low as u128) << 64;
        let key_high = ((price_high as u128) << 64) + ((1u128 << 64 - 1) as u128);
        let (mut ref, mut offset, book_side) = if (is_bid) {
            let (ref, offset) = self.bids.slice_before(key_high);
            (ref, offset, &self.bids)
        } else {
            let (ref, offset) = self.asks.slice_following(key_low);
            (ref, offset, &self.asks)
        };
        // Check if there is a valid starting order
        if (ref.is_null()) {
            return (price_vec, quantity_vec)
        };

        let mut order = &book_side.borrow_slice(ref)[offset];
        let (_, mut cur_price, _) = utils::decode_order_id(order.book_order_id());
        let mut cur_quantity = order.book_quantity();
        let mut ticks_left = ticks;

        while (
            ticks_left > 0 &&
            (is_bid && cur_price >= price_low) || (!is_bid && cur_price <= price_high)
        ) {
            let valid_order = if (is_bid) {
                book_side.valid_prev(ref, offset)
            } else {
                book_side.valid_next(ref, offset)
            };
            if (valid_order) {
                (ref, offset, order) = if (is_bid) {
                    book_side.borrow_prev(ref, offset)
                } else {
                    book_side.borrow_next(ref, offset)
                };
                let (_, order_price, _) = utils::decode_order_id(order.book_order_id());
                if (order_price != cur_price) {
                    price_vec.push_back(cur_price);
                    quantity_vec.push_back(cur_quantity);
                    cur_quantity = 0;
                    cur_price = order_price;
                    ticks_left = ticks_left - 1;
                };
                cur_quantity = cur_quantity + order.book_quantity();
            } else {
                price_vec.push_back(cur_price);
                quantity_vec.push_back(cur_quantity);
                break
            }
        };

        (price_vec, quantity_vec)
    }

    #[allow(unused_function)]
    fun correct_supply<B, Q>(self: &mut Pool<B, Q>, tcap: &mut TreasuryCap<DEEP>) {
        let amount = self.state_manager.reset_burn_balance();
        let burnt = self.deepbook_balance.split(amount);
        tcap.supply_mut().decrease_supply(burnt);
    }
    // Will be replaced by actual deep token package dependency

    // // Other helpful functions
    // TODO: taker order, send fees directly to treasury
    // public(package) fun get_order()
    // public(package) fun get_all_orders()
    // public(package) fun get_book()
}<|MERGE_RESOLUTION|>--- conflicted
+++ resolved
@@ -276,10 +276,6 @@
         )
     }
 
-<<<<<<< HEAD
-    /// Given base_amount and quote_amount, calculate the base_amount_out and quote_amount_out.
-    /// Will return (base_amount_out, quote_amount_out) if base_amount > 0 or quote_amount > 0.
-=======
     // TODO
     public(package) fun mid_price<BaseAsset, QuoteAsset>(
         _self: &Pool<BaseAsset, QuoteAsset>
@@ -287,9 +283,8 @@
         0
     }
 
-    /// Given an amount in and direction, calculate amount out
-    /// Will return (amount_out, amount_in_used)
->>>>>>> 55227c45
+    /// Given base_amount and quote_amount, calculate the base_amount_out and quote_amount_out.
+    /// Will return (base_amount_out, quote_amount_out) if base_amount > 0 or quote_amount > 0.
     public(package) fun get_amount_out<BaseAsset, QuoteAsset>(
         self: &Pool<BaseAsset, QuoteAsset>,
         base_amount: u64,
