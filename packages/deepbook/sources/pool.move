// Copyright (c) Mysten Labs, Inc.
// SPDX-License-Identifier: Apache-2.0

/// Public-facing interface for the package.
module deepbook::pool;

use deepbook::{
    account::Account,
    balance_manager::{Self, BalanceManager, TradeProof},
    big_vector::BigVector,
    book::{Self, Book},
    constants,
    deep_price::{Self, DeepPrice, OrderDeepPrice, emit_deep_price_added},
    ewma::{init_ewma_state, EWMAState},
    math,
    order::Order,
    order_info::{Self, OrderInfo},
    registry::{DeepbookAdminCap, Registry},
    state::{Self, State},
    vault::{Self, Vault, FlashLoan}
};
use std::type_name;
use sui::{
    clock::Clock,
    coin::{Self, Coin},
<<<<<<< HEAD
    dynamic_field as df,
=======
    dynamic_field,
>>>>>>> 510f49f6
    event,
    vec_set::{Self, VecSet},
    versioned::{Self, Versioned}
};
use token::deep::{DEEP, ProtectedTreasury};

use fun df::add as UID.add;
use fun df::borrow as UID.borrow;
use fun df::borrow_mut as UID.borrow_mut;
use fun df::exists_ as UID.exists_;
use fun df::remove as UID.remove;

// === Errors ===
const EInvalidFee: u64 = 1;
const ESameBaseAndQuote: u64 = 2;
const EInvalidTickSize: u64 = 3;
const EInvalidLotSize: u64 = 4;
const EInvalidMinSize: u64 = 5;
const EInvalidQuantityIn: u64 = 6;
const EIneligibleReferencePool: u64 = 7;
const EInvalidOrderBalanceManager: u64 = 9;
const EIneligibleTargetPool: u64 = 10;
const EPackageVersionDisabled: u64 = 11;
const EMinimumQuantityOutNotMet: u64 = 12;
const EInvalidStake: u64 = 13;
const EPoolNotRegistered: u64 = 14;
const EPoolCannotBeBothWhitelistedAndStable: u64 = 15;
const EAppNotAuthorized: u64 = 16;

// === Structs ===
public struct Pool<phantom BaseAsset, phantom QuoteAsset> has key {
    id: UID,
    inner: Versioned,
}

public struct PoolInner<phantom BaseAsset, phantom QuoteAsset> has store {
    allowed_versions: VecSet<u64>,
    pool_id: ID,
    book: Book,
    state: State,
    vault: Vault<BaseAsset, QuoteAsset>,
    deep_price: DeepPrice,
    registered_pool: bool,
}

public struct PoolCreated<phantom BaseAsset, phantom QuoteAsset> has copy, drop, store {
    pool_id: ID,
    taker_fee: u64,
    maker_fee: u64,
    tick_size: u64,
    lot_size: u64,
    min_size: u64,
    whitelisted_pool: bool,
    treasury_address: address,
}

public struct BookParamsUpdated<phantom BaseAsset, phantom QuoteAsset> has copy, drop, store {
    pool_id: ID,
    tick_size: u64,
    lot_size: u64,
    min_size: u64,
    timestamp: u64,
}

public struct DeepBurned<phantom BaseAsset, phantom QuoteAsset> has copy, drop, store {
    pool_id: ID,
    deep_burned: u64,
}

/// An authorization Key kept in Pool - allows applications access
/// protected features of Deepbook core.
/// The `App` type parameter is a witness which should be defined in the
/// original module.
public struct AppKey<phantom App: drop> has copy, drop, store {}

public struct MarginTradingKey has copy, drop, store {}

// === Public-Mutative Functions * POOL CREATION * ===
/// Create a new pool. The pool is registered in the registry.
/// Checks are performed to ensure the tick size, lot size,
/// and min size are valid.
/// The creation fee is transferred to the treasury address.
/// Returns the id of the pool created
public fun create_permissionless_pool<BaseAsset, QuoteAsset>(
    registry: &mut Registry,
    tick_size: u64,
    lot_size: u64,
    min_size: u64,
    creation_fee: Coin<DEEP>,
    ctx: &mut TxContext,
): ID {
    assert!(creation_fee.value() == constants::pool_creation_fee(), EInvalidFee);
    let base_type = type_name::get<BaseAsset>();
    let quote_type = type_name::get<QuoteAsset>();
    let whitelisted_pool = false;
    let stable_pool = registry.is_stablecoin(base_type) && registry.is_stablecoin(quote_type);

    create_pool<BaseAsset, QuoteAsset>(
        registry,
        tick_size,
        lot_size,
        min_size,
        creation_fee,
        whitelisted_pool,
        stable_pool,
        ctx,
    )
}

// === Public-Mutative Functions * EXCHANGE * ===
/// Place a limit order. Quantity is in base asset terms.
/// For current version pay_with_deep must be true, so the fee will be paid with
/// DEEP tokens.
public fun place_limit_order<BaseAsset, QuoteAsset>(
    self: &mut Pool<BaseAsset, QuoteAsset>,
    balance_manager: &mut BalanceManager,
    trade_proof: &TradeProof,
    client_order_id: u64,
    order_type: u8,
    self_matching_option: u8,
    price: u64,
    quantity: u64,
    is_bid: bool,
    pay_with_deep: bool,
    expire_timestamp: u64,
    clock: &Clock,
    ctx: &TxContext,
): OrderInfo {
    self.place_order_int(
        balance_manager,
        trade_proof,
        client_order_id,
        order_type,
        self_matching_option,
        price,
        quantity,
        is_bid,
        pay_with_deep,
        expire_timestamp,
        clock,
        false,
        ctx,
    )
}

/// Place a market order. Quantity is in base asset terms. Calls
/// place_limit_order with
/// a price of MAX_PRICE for bids and MIN_PRICE for asks. Any quantity not
/// filled is cancelled.
public fun place_market_order<BaseAsset, QuoteAsset>(
    self: &mut Pool<BaseAsset, QuoteAsset>,
    balance_manager: &mut BalanceManager,
    trade_proof: &TradeProof,
    client_order_id: u64,
    self_matching_option: u8,
    quantity: u64,
    is_bid: bool,
    pay_with_deep: bool,
    clock: &Clock,
    ctx: &TxContext,
): OrderInfo {
    self.place_order_int(
        balance_manager,
        trade_proof,
        client_order_id,
        constants::immediate_or_cancel(),
        self_matching_option,
        if (is_bid) constants::max_price() else constants::min_price(),
        quantity,
        is_bid,
        pay_with_deep,
        clock.timestamp_ms(),
        clock,
        true,
        ctx,
    )
}

/// Swap exact base quantity without needing a `balance_manager`.
/// DEEP quantity can be overestimated. Returns three `Coin` objects:
/// base, quote, and deep. Some base quantity may be left over, if the
/// input quantity is not divisible by lot size.
public fun swap_exact_base_for_quote<BaseAsset, QuoteAsset>(
    self: &mut Pool<BaseAsset, QuoteAsset>,
    base_in: Coin<BaseAsset>,
    deep_in: Coin<DEEP>,
    min_quote_out: u64,
    clock: &Clock,
    ctx: &mut TxContext,
): (Coin<BaseAsset>, Coin<QuoteAsset>, Coin<DEEP>) {
    let quote_in = coin::zero(ctx);

    self.swap_exact_quantity(
        base_in,
        quote_in,
        deep_in,
        min_quote_out,
        clock,
        ctx,
    )
}

/// Swap exact quote quantity without needing a `balance_manager`.
/// DEEP quantity can be overestimated. Returns three `Coin` objects:
/// base, quote, and deep. Some quote quantity may be left over if the
/// input quantity is not divisible by lot size.
public fun swap_exact_quote_for_base<BaseAsset, QuoteAsset>(
    self: &mut Pool<BaseAsset, QuoteAsset>,
    quote_in: Coin<QuoteAsset>,
    deep_in: Coin<DEEP>,
    min_base_out: u64,
    clock: &Clock,
    ctx: &mut TxContext,
): (Coin<BaseAsset>, Coin<QuoteAsset>, Coin<DEEP>) {
    let base_in = coin::zero(ctx);

    self.swap_exact_quantity(
        base_in,
        quote_in,
        deep_in,
        min_base_out,
        clock,
        ctx,
    )
}

/// Swap exact quantity without needing a balance_manager.
public fun swap_exact_quantity<BaseAsset, QuoteAsset>(
    self: &mut Pool<BaseAsset, QuoteAsset>,
    base_in: Coin<BaseAsset>,
    quote_in: Coin<QuoteAsset>,
    deep_in: Coin<DEEP>,
    min_out: u64,
    clock: &Clock,
    ctx: &mut TxContext,
): (Coin<BaseAsset>, Coin<QuoteAsset>, Coin<DEEP>) {
    let mut base_quantity = base_in.value();
    let quote_quantity = quote_in.value();
    let taker_fee = self.load_inner().state.governance().trade_params().taker_fee();
    let input_fee_rate = math::mul(
        taker_fee,
        constants::fee_penalty_multiplier(),
    );
    assert!((base_quantity > 0) != (quote_quantity > 0), EInvalidQuantityIn);

    let pay_with_deep = deep_in.value() > 0;
    let is_bid = quote_quantity > 0;
    if (is_bid) {
        (base_quantity, _, _) = if (pay_with_deep) {
            self.get_quantity_out(0, quote_quantity, clock)
        } else {
            self.get_quantity_out_input_fee(0, quote_quantity, clock)
        }
    } else {
        if (!pay_with_deep) {
            base_quantity =
                math::div(
                    base_quantity,
                    constants::float_scaling() + input_fee_rate,
                );
        }
    };
    base_quantity = base_quantity - base_quantity % self.load_inner().book.lot_size();
    if (base_quantity < self.load_inner().book.min_size()) {
        return (base_in, quote_in, deep_in)
    };

    let mut temp_balance_manager = balance_manager::new(ctx);
    let trade_proof = temp_balance_manager.generate_proof_as_owner(ctx);
    temp_balance_manager.deposit(base_in, ctx);
    temp_balance_manager.deposit(quote_in, ctx);
    temp_balance_manager.deposit(deep_in, ctx);

    self.place_market_order(
        &mut temp_balance_manager,
        &trade_proof,
        0,
        constants::self_matching_allowed(),
        base_quantity,
        is_bid,
        pay_with_deep,
        clock,
        ctx,
    );

    let base_out = temp_balance_manager.withdraw_all<BaseAsset>(ctx);
    let quote_out = temp_balance_manager.withdraw_all<QuoteAsset>(ctx);
    let deep_out = temp_balance_manager.withdraw_all<DEEP>(ctx);

    if (is_bid) {
        assert!(base_out.value() >= min_out, EMinimumQuantityOutNotMet);
    } else {
        assert!(quote_out.value() >= min_out, EMinimumQuantityOutNotMet);
    };

    temp_balance_manager.delete();

    (base_out, quote_out, deep_out)
}

/// Modifies an order given order_id and new_quantity.
/// New quantity must be less than the original quantity and more
/// than the filled quantity. Order must not have already expired.
public fun modify_order<BaseAsset, QuoteAsset>(
    self: &mut Pool<BaseAsset, QuoteAsset>,
    balance_manager: &mut BalanceManager,
    trade_proof: &TradeProof,
    order_id: u128,
    new_quantity: u64,
    clock: &Clock,
    ctx: &TxContext,
) {
    let previous_quantity = self.get_order(order_id).quantity();

    let self = self.load_inner_mut();
    let (cancel_quantity, order) = self
        .book
        .modify_order(order_id, new_quantity, clock.timestamp_ms());
    assert!(order.balance_manager_id() == balance_manager.id(), EInvalidOrderBalanceManager);
    let (settled, owed) = self
        .state
        .process_modify(
            balance_manager.id(),
            cancel_quantity,
            order,
            self.pool_id,
            ctx,
        );
    self.vault.settle_balance_manager(settled, owed, balance_manager, trade_proof);

    order.emit_order_modified(
        self.pool_id,
        previous_quantity,
        ctx.sender(),
        clock.timestamp_ms(),
    );
}

/// Cancel an order. The order must be owned by the balance_manager.
/// The order is removed from the book and the balance_manager's open orders.
/// The balance_manager's balance is updated with the order's remaining
/// quantity.
/// Order canceled event is emitted.
public fun cancel_order<BaseAsset, QuoteAsset>(
    self: &mut Pool<BaseAsset, QuoteAsset>,
    balance_manager: &mut BalanceManager,
    trade_proof: &TradeProof,
    order_id: u128,
    clock: &Clock,
    ctx: &TxContext,
) {
    let self = self.load_inner_mut();
    let mut order = self.book.cancel_order(order_id);
    assert!(order.balance_manager_id() == balance_manager.id(), EInvalidOrderBalanceManager);
    let (settled, owed) = self
        .state
        .process_cancel(&mut order, balance_manager.id(), self.pool_id, ctx);
    self.vault.settle_balance_manager(settled, owed, balance_manager, trade_proof);

    order.emit_order_canceled(
        self.pool_id,
        ctx.sender(),
        clock.timestamp_ms(),
    );
}

/// Cancel multiple orders within a vector. The orders must be owned by the
/// balance_manager.
/// The orders are removed from the book and the balance_manager's open orders.
/// Order canceled events are emitted.
/// If any order fails to cancel, no orders will be cancelled.
public fun cancel_orders<BaseAsset, QuoteAsset>(
    self: &mut Pool<BaseAsset, QuoteAsset>,
    balance_manager: &mut BalanceManager,
    trade_proof: &TradeProof,
    order_ids: vector<u128>,
    clock: &Clock,
    ctx: &TxContext,
) {
    let mut i = 0;
    let num_orders = order_ids.length();
    while (i < num_orders) {
        let order_id = order_ids[i];
        self.cancel_order(balance_manager, trade_proof, order_id, clock, ctx);
        i = i + 1;
    }
}

/// Cancel all open orders placed by the balance manager in the pool.
public fun cancel_all_orders<BaseAsset, QuoteAsset>(
    self: &mut Pool<BaseAsset, QuoteAsset>,
    balance_manager: &mut BalanceManager,
    trade_proof: &TradeProof,
    clock: &Clock,
    ctx: &TxContext,
) {
    let inner = self.load_inner_mut();
    let mut open_orders = vector[];
    if (inner.state.account_exists(balance_manager.id())) {
        open_orders = inner.state.account(balance_manager.id()).open_orders().into_keys();
    };

    let mut i = 0;
    let num_orders = open_orders.length();
    while (i < num_orders) {
        let order_id = open_orders[i];
        self.cancel_order(balance_manager, trade_proof, order_id, clock, ctx);
        i = i + 1;
    }
}

/// Withdraw settled amounts to the `balance_manager`.
public fun withdraw_settled_amounts<BaseAsset, QuoteAsset>(
    self: &mut Pool<BaseAsset, QuoteAsset>,
    balance_manager: &mut BalanceManager,
    trade_proof: &TradeProof,
) {
    let self = self.load_inner_mut();
    let (settled, owed) = self.state.withdraw_settled_amounts(balance_manager.id());
    self.vault.settle_balance_manager(settled, owed, balance_manager, trade_proof);
}

// === Public-Mutative Functions * GOVERNANCE * ===
/// Stake DEEP tokens to the pool. The balance_manager must have enough DEEP
/// tokens.
/// The balance_manager's data is updated with the staked amount.
public fun stake<BaseAsset, QuoteAsset>(
    self: &mut Pool<BaseAsset, QuoteAsset>,
    balance_manager: &mut BalanceManager,
    trade_proof: &TradeProof,
    amount: u64,
    ctx: &TxContext,
) {
    assert!(amount > 0, EInvalidStake);
    let self = self.load_inner_mut();
    let (settled, owed) = self.state.process_stake(self.pool_id, balance_manager.id(), amount, ctx);
    self.vault.settle_balance_manager(settled, owed, balance_manager, trade_proof);
}

/// Unstake DEEP tokens from the pool. The balance_manager must have enough
/// staked DEEP tokens.
/// The balance_manager's data is updated with the unstaked amount.
/// Balance is transferred to the balance_manager immediately.
public fun unstake<BaseAsset, QuoteAsset>(
    self: &mut Pool<BaseAsset, QuoteAsset>,
    balance_manager: &mut BalanceManager,
    trade_proof: &TradeProof,
    ctx: &TxContext,
) {
    let self = self.load_inner_mut();
    let (settled, owed) = self.state.process_unstake(self.pool_id, balance_manager.id(), ctx);
    self.vault.settle_balance_manager(settled, owed, balance_manager, trade_proof);
}

/// Submit a proposal to change the taker fee, maker fee, and stake required.
/// The balance_manager must have enough staked DEEP tokens to participate.
/// Each balance_manager can only submit one proposal per epoch.
/// If the maximum proposal is reached, the proposal with the lowest vote is
/// removed.
/// If the balance_manager has less voting power than the lowest voted proposal,
/// the proposal is not added.
public fun submit_proposal<BaseAsset, QuoteAsset>(
    self: &mut Pool<BaseAsset, QuoteAsset>,
    balance_manager: &mut BalanceManager,
    trade_proof: &TradeProof,
    taker_fee: u64,
    maker_fee: u64,
    stake_required: u64,
    ctx: &TxContext,
) {
    let self = self.load_inner_mut();
    balance_manager.validate_proof(trade_proof);
    self
        .state
        .process_proposal(
            self.pool_id,
            balance_manager.id(),
            taker_fee,
            maker_fee,
            stake_required,
            ctx,
        );
}

/// Vote on a proposal. The balance_manager must have enough staked DEEP tokens
/// to participate.
/// Full voting power of the balance_manager is used.
/// Voting for a new proposal will remove the vote from the previous proposal.
public fun vote<BaseAsset, QuoteAsset>(
    self: &mut Pool<BaseAsset, QuoteAsset>,
    balance_manager: &mut BalanceManager,
    trade_proof: &TradeProof,
    proposal_id: ID,
    ctx: &TxContext,
) {
    let self = self.load_inner_mut();
    balance_manager.validate_proof(trade_proof);
    self.state.process_vote(self.pool_id, balance_manager.id(), proposal_id, ctx);
}

/// Claim the rewards for the balance_manager. The balance_manager must have
/// rewards to claim.
/// The balance_manager's data is updated with the claimed rewards.
public fun claim_rebates<BaseAsset, QuoteAsset>(
    self: &mut Pool<BaseAsset, QuoteAsset>,
    balance_manager: &mut BalanceManager,
    trade_proof: &TradeProof,
    ctx: &TxContext,
) {
    let self = self.load_inner_mut();
    let (settled, owed) = self
        .state
        .process_claim_rebates<BaseAsset, QuoteAsset>(
            self.pool_id,
            balance_manager,
            ctx,
        );
    self.vault.settle_balance_manager(settled, owed, balance_manager, trade_proof);
}

// === Public-Mutative Functions * FLASHLOAN * ===
/// Borrow base assets from the Pool. A hot potato is returned,
/// forcing the borrower to return the assets within the same transaction.
public fun borrow_flashloan_base<BaseAsset, QuoteAsset>(
    self: &mut Pool<BaseAsset, QuoteAsset>,
    base_amount: u64,
    ctx: &mut TxContext,
): (Coin<BaseAsset>, FlashLoan) {
    let self = self.load_inner_mut();
    self.vault.borrow_flashloan_base(self.pool_id, base_amount, ctx)
}

/// Borrow quote assets from the Pool. A hot potato is returned,
/// forcing the borrower to return the assets within the same transaction.
public fun borrow_flashloan_quote<BaseAsset, QuoteAsset>(
    self: &mut Pool<BaseAsset, QuoteAsset>,
    quote_amount: u64,
    ctx: &mut TxContext,
): (Coin<QuoteAsset>, FlashLoan) {
    let self = self.load_inner_mut();
    self.vault.borrow_flashloan_quote(self.pool_id, quote_amount, ctx)
}

/// Return the flashloaned base assets to the Pool.
/// FlashLoan object will only be unwrapped if the assets are returned,
/// otherwise the transaction will fail.
public fun return_flashloan_base<BaseAsset, QuoteAsset>(
    self: &mut Pool<BaseAsset, QuoteAsset>,
    coin: Coin<BaseAsset>,
    flash_loan: FlashLoan,
) {
    let self = self.load_inner_mut();
    self.vault.return_flashloan_base(self.pool_id, coin, flash_loan);
}

/// Return the flashloaned quote assets to the Pool.
/// FlashLoan object will only be unwrapped if the assets are returned,
/// otherwise the transaction will fail.
public fun return_flashloan_quote<BaseAsset, QuoteAsset>(
    self: &mut Pool<BaseAsset, QuoteAsset>,
    coin: Coin<QuoteAsset>,
    flash_loan: FlashLoan,
) {
    let self = self.load_inner_mut();
    self.vault.return_flashloan_quote(self.pool_id, coin, flash_loan);
}

// === Public-Mutative Functions * OPERATIONAL * ===

/// Adds a price point along with a timestamp to the deep price.
/// Allows for the calculation of deep price per base asset.
public fun add_deep_price_point<BaseAsset, QuoteAsset, ReferenceBaseAsset, ReferenceQuoteAsset>(
    target_pool: &mut Pool<BaseAsset, QuoteAsset>,
    reference_pool: &Pool<ReferenceBaseAsset, ReferenceQuoteAsset>,
    clock: &Clock,
) {
    assert!(
        reference_pool.whitelisted() && reference_pool.registered_pool(),
        EIneligibleReferencePool,
    );
    let reference_pool_price = reference_pool.mid_price(clock);

    let target_pool = target_pool.load_inner_mut();
    let reference_base_type = type_name::get<ReferenceBaseAsset>();
    let reference_quote_type = type_name::get<ReferenceQuoteAsset>();
    let target_base_type = type_name::get<BaseAsset>();
    let target_quote_type = type_name::get<QuoteAsset>();
    let deep_type = type_name::get<DEEP>();
    let timestamp = clock.timestamp_ms();

    assert!(
        reference_base_type == deep_type || reference_quote_type == deep_type,
        EIneligibleTargetPool,
    );

    let reference_deep_is_base = reference_base_type == deep_type;
    let reference_other_type = if (reference_deep_is_base) {
        reference_quote_type
    } else {
        reference_base_type
    };
    let reference_other_is_target_base = reference_other_type == target_base_type;
    let reference_other_is_target_quote = reference_other_type == target_quote_type;
    assert!(
        reference_other_is_target_base || reference_other_is_target_quote,
        EIneligibleTargetPool,
    );

    // For DEEP/USDC pool, reference_deep_is_base is true, DEEP per USDC is
    // reference_pool_price
    // For USDC/DEEP pool, reference_deep_is_base is false, USDC per DEEP is
    // reference_pool_price
    let deep_per_reference_other_price = if (reference_deep_is_base) {
        math::div(1_000_000_000, reference_pool_price)
    } else {
        reference_pool_price
    };

    // For USDC/SUI pool, reference_other_is_target_base is true, add price
    // point to deep per base
    // For SUI/USDC pool, reference_other_is_target_base is false, add price
    // point to deep per quote
    target_pool
        .deep_price
        .add_price_point(
            deep_per_reference_other_price,
            timestamp,
            reference_other_is_target_base,
        );
    emit_deep_price_added(
        deep_per_reference_other_price,
        timestamp,
        reference_other_is_target_base,
        reference_pool.load_inner().pool_id,
        target_pool.pool_id,
    );
}

/// Burns DEEP tokens from the pool. Amount to burn is within history
public fun burn_deep<BaseAsset, QuoteAsset>(
    self: &mut Pool<BaseAsset, QuoteAsset>,
    treasury_cap: &mut ProtectedTreasury,
    ctx: &mut TxContext,
): u64 {
    let self = self.load_inner_mut();
    let balance_to_burn = self.state.history_mut().reset_balance_to_burn();
    let deep_to_burn = self.vault.withdraw_deep_to_burn(balance_to_burn).into_coin(ctx);
    let amount_burned = deep_to_burn.value();
    token::deep::burn(treasury_cap, deep_to_burn);

    event::emit(DeepBurned<BaseAsset, QuoteAsset> {
        pool_id: self.pool_id,
        deep_burned: amount_burned,
    });

    amount_burned
}

// === Public-Mutative Functions * ADMIN * ===
/// Create a new pool. The pool is registered in the registry.
/// Checks are performed to ensure the tick size, lot size, and min size are
/// valid.
/// Returns the id of the pool created
public fun create_pool_admin<BaseAsset, QuoteAsset>(
    registry: &mut Registry,
    tick_size: u64,
    lot_size: u64,
    min_size: u64,
    whitelisted_pool: bool,
    stable_pool: bool,
    _cap: &DeepbookAdminCap,
    ctx: &mut TxContext,
): ID {
    let creation_fee = coin::zero(ctx);
    create_pool<BaseAsset, QuoteAsset>(
        registry,
        tick_size,
        lot_size,
        min_size,
        creation_fee,
        whitelisted_pool,
        stable_pool,
        ctx,
    )
}

/// Unregister a pool in case it needs to be redeployed.
public fun unregister_pool_admin<BaseAsset, QuoteAsset>(
    self: &mut Pool<BaseAsset, QuoteAsset>,
    registry: &mut Registry,
    _cap: &DeepbookAdminCap,
) {
    let self = self.load_inner_mut();
    assert!(self.registered_pool, EPoolNotRegistered);
    self.registered_pool = false;
    registry.unregister_pool<BaseAsset, QuoteAsset>();
}

/// Takes the registry and updates the allowed version within pool
/// Only admin can update the allowed versions
/// This function does not have version restrictions
public fun update_allowed_versions<BaseAsset, QuoteAsset>(
    self: &mut Pool<BaseAsset, QuoteAsset>,
    registry: &Registry,
    _cap: &DeepbookAdminCap,
) {
    let allowed_versions = registry.allowed_versions();
    let inner: &mut PoolInner<BaseAsset, QuoteAsset> = self.inner.load_value_mut();
    inner.allowed_versions = allowed_versions;
}

/// Takes the registry and updates the allowed version within pool
/// Permissionless equivalent of `update_allowed_versions`
/// This function does not have version restrictions
public fun update_pool_allowed_versions<BaseAsset, QuoteAsset>(
    self: &mut Pool<BaseAsset, QuoteAsset>,
    registry: &Registry,
) {
    let allowed_versions = registry.allowed_versions();
    let inner: &mut PoolInner<BaseAsset, QuoteAsset> = self.inner.load_value_mut();
    inner.allowed_versions = allowed_versions;
}

/// Adjust the tick size of the pool. Only admin can adjust the tick size.
public fun adjust_tick_size_admin<BaseAsset, QuoteAsset>(
    self: &mut Pool<BaseAsset, QuoteAsset>,
    new_tick_size: u64,
    _cap: &DeepbookAdminCap,
    clock: &Clock,
) {
    let self = self.load_inner_mut();
    assert!(new_tick_size > 0, EInvalidTickSize);
    assert!(math::is_power_of_ten(new_tick_size), EInvalidTickSize);
    self.book.set_tick_size(new_tick_size);

    event::emit(BookParamsUpdated<BaseAsset, QuoteAsset> {
        pool_id: self.pool_id,
        tick_size: self.book.tick_size(),
        lot_size: self.book.lot_size(),
        min_size: self.book.min_size(),
        timestamp: clock.timestamp_ms(),
    });
}

/// Adjust and lot size and min size of the pool. New lot size must be smaller
/// than current lot size. Only admin can adjust the min size and lot size.
public fun adjust_min_lot_size_admin<BaseAsset, QuoteAsset>(
    self: &mut Pool<BaseAsset, QuoteAsset>,
    new_lot_size: u64,
    new_min_size: u64,
    _cap: &DeepbookAdminCap,
    clock: &Clock,
) {
    let self = self.load_inner_mut();
    let lot_size = self.book.lot_size();
    assert!(new_lot_size > 0, EInvalidLotSize);
    assert!(lot_size % new_lot_size == 0, EInvalidLotSize);
    assert!(math::is_power_of_ten(new_lot_size), EInvalidLotSize);
    assert!(new_min_size > 0, EInvalidMinSize);
    assert!(new_min_size % new_lot_size == 0, EInvalidMinSize);
    assert!(math::is_power_of_ten(new_min_size), EInvalidMinSize);
    self.book.set_lot_size(new_lot_size);
    self.book.set_min_size(new_min_size);

    event::emit(BookParamsUpdated<BaseAsset, QuoteAsset> {
        pool_id: self.pool_id,
        tick_size: self.book.tick_size(),
        lot_size: self.book.lot_size(),
        min_size: self.book.min_size(),
        timestamp: clock.timestamp_ms(),
    });
}

<<<<<<< HEAD
/// Authorize an application to access protected features of Deepbook core.
public fun authorize_app<App: drop, BaseAsset, QuoteAsset>(
    self: &mut Pool<BaseAsset, QuoteAsset>,
    _cap: &DeepbookAdminCap,
) {
    let _ = self.load_inner_mut();
    self.id.add(AppKey<App> {}, true);
}

/// Deauthorize an application by removing its authorization key.
public fun deauthorize_app<App: drop, BaseAsset, QuoteAsset>(
    self: &mut Pool<BaseAsset, QuoteAsset>,
    _cap: &DeepbookAdminCap,
): bool {
    let _ = self.load_inner_mut();
    self.id.remove(AppKey<App> {})
}

// === Public-Mutative Functions * MARGIN TRADING * ===
public fun update_margin_status<A: drop, BaseAsset, QuoteAsset>(
    self: &mut Pool<BaseAsset, QuoteAsset>,
    _: A,
    enable: bool,
) {
    let _ = self.load_inner_mut();
    self.assert_app_is_authorized<A, BaseAsset, QuoteAsset>();

    if (!self.id.exists_(MarginTradingKey {})) {
        self
            .id
            .add(
                MarginTradingKey {},
                enable,
            );
    } else {
        let margin_enabled = self.id.borrow_mut<_, bool>(MarginTradingKey {});
        *margin_enabled = enable;
    }
=======
/// Enable the EWMA state for the pool. This allows the pool to use
/// the EWMA state for volatility calculations and additional taker fees.
public fun enable_ewma_state<BaseAsset, QuoteAsset>(
    self: &mut Pool<BaseAsset, QuoteAsset>,
    _cap: &DeepbookAdminCap,
    enable: bool,
    ctx: &mut TxContext,
) {
    let _ = self.load_inner_mut();
    let ewma_state = self.update_ewma_state(ctx);
    if (enable) {
        ewma_state.enable();
    } else {
        ewma_state.disable();
    }
}

/// Set the EWMA parameters for the pool.
/// Only admin can set the parameters.
public fun set_ewma_params<BaseAsset, QuoteAsset>(
    self: &mut Pool<BaseAsset, QuoteAsset>,
    alpha: u64,
    z_score_threshold: u64,
    additional_taker_fee: u64,
    ctx: &mut TxContext,
) {
    let _ = self.load_inner_mut();
    let ewma_state = self.update_ewma_state(ctx);
    ewma_state.set_alpha(alpha);
    ewma_state.set_z_score_threshold(z_score_threshold);
    ewma_state.set_additional_taker_fee(additional_taker_fee);
>>>>>>> 510f49f6
}

// === Public-View Functions ===
/// Accessor to check if the pool is whitelisted.
public fun whitelisted<BaseAsset, QuoteAsset>(self: &Pool<BaseAsset, QuoteAsset>): bool {
    self.load_inner().state.governance().whitelisted()
}

/// Accessor to check if the pool is a stablecoin pool.
public fun stable_pool<BaseAsset, QuoteAsset>(self: &Pool<BaseAsset, QuoteAsset>): bool {
    self.load_inner().state.governance().stable()
}

public fun registered_pool<BaseAsset, QuoteAsset>(self: &Pool<BaseAsset, QuoteAsset>): bool {
    self.load_inner().registered_pool
}

/// Dry run to determine the quote quantity out for a given base quantity.
/// Uses DEEP token as fee.
public fun get_quote_quantity_out<BaseAsset, QuoteAsset>(
    self: &Pool<BaseAsset, QuoteAsset>,
    base_quantity: u64,
    clock: &Clock,
): (u64, u64, u64) {
    self.get_quantity_out(base_quantity, 0, clock)
}

/// Dry run to determine the base quantity out for a given quote quantity.
/// Uses DEEP token as fee.
public fun get_base_quantity_out<BaseAsset, QuoteAsset>(
    self: &Pool<BaseAsset, QuoteAsset>,
    quote_quantity: u64,
    clock: &Clock,
): (u64, u64, u64) {
    self.get_quantity_out(0, quote_quantity, clock)
}

/// Dry run to determine the quote quantity out for a given base quantity.
/// Uses input token as fee.
public fun get_quote_quantity_out_input_fee<BaseAsset, QuoteAsset>(
    self: &Pool<BaseAsset, QuoteAsset>,
    base_quantity: u64,
    clock: &Clock,
): (u64, u64, u64) {
    self.get_quantity_out_input_fee(base_quantity, 0, clock)
}

/// Dry run to determine the base quantity out for a given quote quantity.
/// Uses input token as fee.
public fun get_base_quantity_out_input_fee<BaseAsset, QuoteAsset>(
    self: &Pool<BaseAsset, QuoteAsset>,
    quote_quantity: u64,
    clock: &Clock,
): (u64, u64, u64) {
    self.get_quantity_out_input_fee(0, quote_quantity, clock)
}

/// Dry run to determine the quantity out for a given base or quote quantity.
/// Only one out of base or quote quantity should be non-zero.
/// Returns the (base_quantity_out, quote_quantity_out, deep_quantity_required)
/// Uses DEEP token as fee.
public fun get_quantity_out<BaseAsset, QuoteAsset>(
    self: &Pool<BaseAsset, QuoteAsset>,
    base_quantity: u64,
    quote_quantity: u64,
    clock: &Clock,
): (u64, u64, u64) {
    let whitelist = self.whitelisted();
    let self = self.load_inner();
    let params = self.state.governance().trade_params();
    let (taker_fee, _) = (params.taker_fee(), params.maker_fee());
    let deep_price = self.deep_price.get_order_deep_price(whitelist);
    self
        .book
        .get_quantity_out(
            base_quantity,
            quote_quantity,
            taker_fee,
            deep_price,
            self.book.lot_size(),
            true,
            clock.timestamp_ms(),
        )
}

/// Dry run to determine the quantity out for a given base or quote quantity.
/// Only one out of base or quote quantity should be non-zero.
/// Returns the (base_quantity_out, quote_quantity_out, deep_quantity_required)
/// Uses input token as fee.
public fun get_quantity_out_input_fee<BaseAsset, QuoteAsset>(
    self: &Pool<BaseAsset, QuoteAsset>,
    base_quantity: u64,
    quote_quantity: u64,
    clock: &Clock,
): (u64, u64, u64) {
    let self = self.load_inner();
    let params = self.state.governance().trade_params();
    let (taker_fee, _) = (params.taker_fee(), params.maker_fee());
    let deep_price = self.deep_price.empty_deep_price();
    self
        .book
        .get_quantity_out(
            base_quantity,
            quote_quantity,
            taker_fee,
            deep_price,
            self.book.lot_size(),
            false,
            clock.timestamp_ms(),
        )
}

/// Returns the mid price of the pool.
public fun mid_price<BaseAsset, QuoteAsset>(
    self: &Pool<BaseAsset, QuoteAsset>,
    clock: &Clock,
): u64 {
    self.load_inner().book.mid_price(clock.timestamp_ms())
}

/// Returns the order_id for all open order for the balance_manager in the pool.
public fun account_open_orders<BaseAsset, QuoteAsset>(
    self: &Pool<BaseAsset, QuoteAsset>,
    balance_manager: &BalanceManager,
): VecSet<u128> {
    let self = self.load_inner();

    if (!self.state.account_exists(balance_manager.id())) {
        return vec_set::empty()
    };

    self.state.account(balance_manager.id()).open_orders()
}

/// Returns the (price_vec, quantity_vec) for the level2 order book.
/// The price_low and price_high are inclusive, all orders within the range are
/// returned.
/// is_bid is true for bids and false for asks.
public fun get_level2_range<BaseAsset, QuoteAsset>(
    self: &Pool<BaseAsset, QuoteAsset>,
    price_low: u64,
    price_high: u64,
    is_bid: bool,
    clock: &Clock,
): (vector<u64>, vector<u64>) {
    self
        .load_inner()
        .book
        .get_level2_range_and_ticks(
            price_low,
            price_high,
            constants::max_u64(),
            is_bid,
            clock.timestamp_ms(),
        )
}

/// Returns the (price_vec, quantity_vec) for the level2 order book.
/// Ticks are the maximum number of ticks to return starting from best bid and
/// best ask.
/// (bid_price, bid_quantity, ask_price, ask_quantity) are returned as 4
/// vectors.
/// The price vectors are sorted in descending order for bids and ascending
/// order for asks.
public fun get_level2_ticks_from_mid<BaseAsset, QuoteAsset>(
    self: &Pool<BaseAsset, QuoteAsset>,
    ticks: u64,
    clock: &Clock,
): (vector<u64>, vector<u64>, vector<u64>, vector<u64>) {
    let self = self.load_inner();
    let (bid_price, bid_quantity) = self
        .book
        .get_level2_range_and_ticks(
            constants::min_price(),
            constants::max_price(),
            ticks,
            true,
            clock.timestamp_ms(),
        );
    let (ask_price, ask_quantity) = self
        .book
        .get_level2_range_and_ticks(
            constants::min_price(),
            constants::max_price(),
            ticks,
            false,
            clock.timestamp_ms(),
        );

    (bid_price, bid_quantity, ask_price, ask_quantity)
}

/// Get all balances held in this pool.
public fun vault_balances<BaseAsset, QuoteAsset>(
    self: &Pool<BaseAsset, QuoteAsset>,
): (u64, u64, u64) {
    self.load_inner().vault.balances()
}

/// Get the ID of the pool given the asset types.
public fun get_pool_id_by_asset<BaseAsset, QuoteAsset>(registry: &Registry): ID {
    registry.get_pool_id<BaseAsset, QuoteAsset>()
}

/// Get the Order struct
public fun get_order<BaseAsset, QuoteAsset>(
    self: &Pool<BaseAsset, QuoteAsset>,
    order_id: u128,
): Order {
    self.load_inner().book.get_order(order_id)
}

/// Get multiple orders given a vector of order_ids.
public fun get_orders<BaseAsset, QuoteAsset>(
    self: &Pool<BaseAsset, QuoteAsset>,
    order_ids: vector<u128>,
): vector<Order> {
    let mut orders = vector[];
    let mut i = 0;
    let num_orders = order_ids.length();
    while (i < num_orders) {
        let order_id = order_ids[i];
        orders.push_back(self.get_order(order_id));
        i = i + 1;
    };

    orders
}

/// Return a copy of all orders that are in the book for this account.
public fun get_account_order_details<BaseAsset, QuoteAsset>(
    self: &Pool<BaseAsset, QuoteAsset>,
    balance_manager: &BalanceManager,
): vector<Order> {
    let acct_open_orders = self.account_open_orders(balance_manager).into_keys();

    self.get_orders(acct_open_orders)
}

/// Return the DEEP price for the pool.
public fun get_order_deep_price<BaseAsset, QuoteAsset>(
    self: &Pool<BaseAsset, QuoteAsset>,
): OrderDeepPrice {
    let whitelist = self.whitelisted();
    let self = self.load_inner();

    self.deep_price.get_order_deep_price(whitelist)
}

/// Returns the deep required for an order if it's taker or maker given quantity
/// and price
/// Does not account for discounted taker fees
/// Returns (deep_required_taker, deep_required_maker)
public fun get_order_deep_required<BaseAsset, QuoteAsset>(
    self: &Pool<BaseAsset, QuoteAsset>,
    base_quantity: u64,
    price: u64,
): (u64, u64) {
    let order_deep_price = self.get_order_deep_price();
    let self = self.load_inner();
    let maker_fee = self.state.governance().trade_params().maker_fee();
    let taker_fee = self.state.governance().trade_params().taker_fee();
    let deep_quantity = order_deep_price
        .fee_quantity(
            base_quantity,
            math::mul(base_quantity, price),
            true,
        )
        .deep();

    (math::mul(taker_fee, deep_quantity), math::mul(maker_fee, deep_quantity))
}

/// Returns the locked balance for the balance_manager in the pool
/// Returns (base_quantity, quote_quantity, deep_quantity)
public fun locked_balance<BaseAsset, QuoteAsset>(
    self: &Pool<BaseAsset, QuoteAsset>,
    balance_manager: &BalanceManager,
): (u64, u64, u64) {
    let account_orders = self.get_account_order_details(balance_manager);
    let self = self.load_inner();
    if (!self.state.account_exists(balance_manager.id())) {
        return (0, 0, 0)
    };

    let mut base_quantity = 0;
    let mut quote_quantity = 0;
    let mut deep_quantity = 0;

    account_orders.do_ref!(|order| {
        let maker_fee = self.state.history().historic_maker_fee(order.epoch());
        let locked_balance = order.locked_balance(maker_fee);
        base_quantity = base_quantity + locked_balance.base();
        quote_quantity = quote_quantity + locked_balance.quote();
        deep_quantity = deep_quantity + locked_balance.deep();
    });

    let settled_balances = self.state.account(balance_manager.id()).settled_balances();
    base_quantity = base_quantity + settled_balances.base();
    quote_quantity = quote_quantity + settled_balances.quote();
    deep_quantity = deep_quantity + settled_balances.deep();

    (base_quantity, quote_quantity, deep_quantity)
}

/// Returns the trade params for the pool.
public fun pool_trade_params<BaseAsset, QuoteAsset>(
    self: &Pool<BaseAsset, QuoteAsset>,
): (u64, u64, u64) {
    let self = self.load_inner();
    let trade_params = self.state.governance().trade_params();
    let taker_fee = trade_params.taker_fee();
    let maker_fee = trade_params.maker_fee();
    let stake_required = trade_params.stake_required();

    (taker_fee, maker_fee, stake_required)
}

/// Returns the currently leading trade params for the next epoch for the pool
public fun pool_trade_params_next<BaseAsset, QuoteAsset>(
    self: &Pool<BaseAsset, QuoteAsset>,
): (u64, u64, u64) {
    let self = self.load_inner();
    let trade_params = self.state.governance().next_trade_params();
    let taker_fee = trade_params.taker_fee();
    let maker_fee = trade_params.maker_fee();
    let stake_required = trade_params.stake_required();

    (taker_fee, maker_fee, stake_required)
}

/// Returns the tick size, lot size, and min size for the pool.
public fun pool_book_params<BaseAsset, QuoteAsset>(
    self: &Pool<BaseAsset, QuoteAsset>,
): (u64, u64, u64) {
    let self = self.load_inner();
    let tick_size = self.book.tick_size();
    let lot_size = self.book.lot_size();
    let min_size = self.book.min_size();

    (tick_size, lot_size, min_size)
}

public fun account<BaseAsset, QuoteAsset>(
    self: &Pool<BaseAsset, QuoteAsset>,
    balance_manager: &BalanceManager,
): Account {
    let self = self.load_inner();

    *self.state.account(balance_manager.id())
}

/// Returns the quorum needed to pass proposal in the current epoch
public fun quorum<BaseAsset, QuoteAsset>(self: &Pool<BaseAsset, QuoteAsset>): u64 {
    self.load_inner().state.governance().quorum()
}

public fun margin_trading_enabled<BaseAsset, QuoteAsset>(self: &Pool<BaseAsset, QuoteAsset>): bool {
    *self.id.borrow<_, bool>(MarginTradingKey {})
}

/// Check if an application is authorized to access protected features of Deepbook core.
public fun is_app_authorized<App: drop, BaseAsset, QuoteAsset>(
    self: &Pool<BaseAsset, QuoteAsset>,
): bool {
    self.id.exists_(AppKey<App> {})
}

/// Assert that an application is authorized to access protected features of
/// Deepbook core. Aborts with `EAppNotAuthorized` if not.
public fun assert_app_is_authorized<App: drop, BaseAsset, QuoteAsset>(
    self: &Pool<BaseAsset, QuoteAsset>,
) {
    assert!(self.is_app_authorized<App, BaseAsset, QuoteAsset>(), EAppNotAuthorized);
}

// === Public-Package Functions ===
public(package) fun create_pool<BaseAsset, QuoteAsset>(
    registry: &mut Registry,
    tick_size: u64,
    lot_size: u64,
    min_size: u64,
    creation_fee: Coin<DEEP>,
    whitelisted_pool: bool,
    stable_pool: bool,
    ctx: &mut TxContext,
): ID {
    assert!(tick_size > 0, EInvalidTickSize);
    assert!(math::is_power_of_ten(tick_size), EInvalidTickSize);
    assert!(lot_size >= 1000, EInvalidLotSize);
    assert!(math::is_power_of_ten(lot_size), EInvalidLotSize);
    assert!(min_size > 0, EInvalidMinSize);
    assert!(min_size % lot_size == 0, EInvalidMinSize);
    assert!(math::is_power_of_ten(min_size), EInvalidMinSize);
    assert!(!(whitelisted_pool && stable_pool), EPoolCannotBeBothWhitelistedAndStable);
    assert!(type_name::get<BaseAsset>() != type_name::get<QuoteAsset>(), ESameBaseAndQuote);

    let pool_id = object::new(ctx);
    let pool_inner = PoolInner<BaseAsset, QuoteAsset> {
        allowed_versions: registry.allowed_versions(),
        pool_id: pool_id.to_inner(),
        book: book::empty(tick_size, lot_size, min_size, ctx),
        state: state::empty(whitelisted_pool, stable_pool, ctx),
        vault: vault::empty(),
        deep_price: deep_price::empty(),
        registered_pool: true,
    };
    let params = pool_inner.state.governance().trade_params();
    let taker_fee = params.taker_fee();
    let maker_fee = params.maker_fee();
    let treasury_address = registry.treasury_address();
    let pool = Pool<BaseAsset, QuoteAsset> {
        id: pool_id,
        inner: versioned::create(constants::current_version(), pool_inner, ctx),
    };
    let pool_id = object::id(&pool);
    registry.register_pool<BaseAsset, QuoteAsset>(pool_id);
    event::emit(PoolCreated<BaseAsset, QuoteAsset> {
        pool_id,
        taker_fee,
        maker_fee,
        tick_size,
        lot_size,
        min_size,
        whitelisted_pool,
        treasury_address,
    });

    transfer::public_transfer(creation_fee, treasury_address);
    transfer::share_object(pool);

    pool_id
}

public(package) fun bids<BaseAsset, QuoteAsset>(
    self: &PoolInner<BaseAsset, QuoteAsset>,
): &BigVector<Order> {
    self.book.bids()
}

public(package) fun asks<BaseAsset, QuoteAsset>(
    self: &PoolInner<BaseAsset, QuoteAsset>,
): &BigVector<Order> {
    self.book.asks()
}

public(package) fun load_inner<BaseAsset, QuoteAsset>(
    self: &Pool<BaseAsset, QuoteAsset>,
): &PoolInner<BaseAsset, QuoteAsset> {
    let inner: &PoolInner<BaseAsset, QuoteAsset> = self.inner.load_value();
    let package_version = constants::current_version();
    assert!(inner.allowed_versions.contains(&package_version), EPackageVersionDisabled);

    inner
}

public(package) fun load_inner_mut<BaseAsset, QuoteAsset>(
    self: &mut Pool<BaseAsset, QuoteAsset>,
): &mut PoolInner<BaseAsset, QuoteAsset> {
    let inner: &mut PoolInner<BaseAsset, QuoteAsset> = self.inner.load_value_mut();
    let package_version = constants::current_version();
    assert!(inner.allowed_versions.contains(&package_version), EPackageVersionDisabled);

    inner
}

// === Private Functions ===
fun place_order_int<BaseAsset, QuoteAsset>(
    self: &mut Pool<BaseAsset, QuoteAsset>,
    balance_manager: &mut BalanceManager,
    trade_proof: &TradeProof,
    client_order_id: u64,
    order_type: u8,
    self_matching_option: u8,
    price: u64,
    quantity: u64,
    is_bid: bool,
    pay_with_deep: bool,
    expire_timestamp: u64,
    clock: &Clock,
    market_order: bool,
    ctx: &TxContext,
): OrderInfo {
    let whitelist = self.whitelisted();
    self.update_ewma_state(ctx);
    let ewma_state = self.load_ewma_state();
    let self = self.load_inner_mut();

    let order_deep_price = if (pay_with_deep) {
        self.deep_price.get_order_deep_price(whitelist)
    } else {
        self.deep_price.empty_deep_price()
    };

    let mut order_info = order_info::new(
        self.pool_id,
        balance_manager.id(),
        client_order_id,
        ctx.sender(),
        order_type,
        self_matching_option,
        price,
        quantity,
        is_bid,
        pay_with_deep,
        ctx.epoch(),
        expire_timestamp,
        order_deep_price,
        market_order,
        clock.timestamp_ms(),
    );
    self.book.create_order(&mut order_info, clock.timestamp_ms());
    let (settled, owed) = self
        .state
        .process_create(
            &mut order_info,
            &ewma_state,
            self.pool_id,
            ctx,
        );
    self.vault.settle_balance_manager(settled, owed, balance_manager, trade_proof);
    order_info.emit_order_info();
    order_info.emit_orders_filled(clock.timestamp_ms());

    order_info
}

fun update_ewma_state<BaseAsset, QuoteAsset>(
    self: &mut Pool<BaseAsset, QuoteAsset>,
    ctx: &TxContext,
): &mut EWMAState {
    if (!dynamic_field::exists_(&self.id, constants::ewma_df_key())) {
        dynamic_field::add(&mut self.id, constants::ewma_df_key(), init_ewma_state(ctx));
    };

    let ewma_state: &mut EWMAState = dynamic_field::borrow_mut(
        &mut self.id,
        constants::ewma_df_key(),
    );
    ewma_state.update(ctx);

    ewma_state
}

fun load_ewma_state<BaseAsset, QuoteAsset>(self: &Pool<BaseAsset, QuoteAsset>): EWMAState {
    *dynamic_field::borrow(&self.id, constants::ewma_df_key())
}<|MERGE_RESOLUTION|>--- conflicted
+++ resolved
@@ -23,11 +23,8 @@
 use sui::{
     clock::Clock,
     coin::{Self, Coin},
-<<<<<<< HEAD
     dynamic_field as df,
-=======
     dynamic_field,
->>>>>>> 510f49f6
     event,
     vec_set::{Self, VecSet},
     versioned::{Self, Versioned}
@@ -801,7 +798,6 @@
     });
 }
 
-<<<<<<< HEAD
 /// Authorize an application to access protected features of Deepbook core.
 public fun authorize_app<App: drop, BaseAsset, QuoteAsset>(
     self: &mut Pool<BaseAsset, QuoteAsset>,
@@ -818,6 +814,39 @@
 ): bool {
     let _ = self.load_inner_mut();
     self.id.remove(AppKey<App> {})
+}
+
+/// Enable the EWMA state for the pool. This allows the pool to use
+/// the EWMA state for volatility calculations and additional taker fees.
+public fun enable_ewma_state<BaseAsset, QuoteAsset>(
+    self: &mut Pool<BaseAsset, QuoteAsset>,
+    _cap: &DeepbookAdminCap,
+    enable: bool,
+    ctx: &mut TxContext,
+) {
+    let _ = self.load_inner_mut();
+    let ewma_state = self.update_ewma_state(ctx);
+    if (enable) {
+        ewma_state.enable();
+    } else {
+        ewma_state.disable();
+    }
+}
+
+/// Set the EWMA parameters for the pool.
+/// Only admin can set the parameters.
+public fun set_ewma_params<BaseAsset, QuoteAsset>(
+    self: &mut Pool<BaseAsset, QuoteAsset>,
+    alpha: u64,
+    z_score_threshold: u64,
+    additional_taker_fee: u64,
+    ctx: &mut TxContext,
+) {
+    let _ = self.load_inner_mut();
+    let ewma_state = self.update_ewma_state(ctx);
+    ewma_state.set_alpha(alpha);
+    ewma_state.set_z_score_threshold(z_score_threshold);
+    ewma_state.set_additional_taker_fee(additional_taker_fee);
 }
 
 // === Public-Mutative Functions * MARGIN TRADING * ===
@@ -840,39 +869,6 @@
         let margin_enabled = self.id.borrow_mut<_, bool>(MarginTradingKey {});
         *margin_enabled = enable;
     }
-=======
-/// Enable the EWMA state for the pool. This allows the pool to use
-/// the EWMA state for volatility calculations and additional taker fees.
-public fun enable_ewma_state<BaseAsset, QuoteAsset>(
-    self: &mut Pool<BaseAsset, QuoteAsset>,
-    _cap: &DeepbookAdminCap,
-    enable: bool,
-    ctx: &mut TxContext,
-) {
-    let _ = self.load_inner_mut();
-    let ewma_state = self.update_ewma_state(ctx);
-    if (enable) {
-        ewma_state.enable();
-    } else {
-        ewma_state.disable();
-    }
-}
-
-/// Set the EWMA parameters for the pool.
-/// Only admin can set the parameters.
-public fun set_ewma_params<BaseAsset, QuoteAsset>(
-    self: &mut Pool<BaseAsset, QuoteAsset>,
-    alpha: u64,
-    z_score_threshold: u64,
-    additional_taker_fee: u64,
-    ctx: &mut TxContext,
-) {
-    let _ = self.load_inner_mut();
-    let ewma_state = self.update_ewma_state(ctx);
-    ewma_state.set_alpha(alpha);
-    ewma_state.set_z_score_threshold(z_score_threshold);
-    ewma_state.set_additional_taker_fee(additional_taker_fee);
->>>>>>> 510f49f6
 }
 
 // === Public-View Functions ===
