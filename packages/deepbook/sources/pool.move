// Copyright (c) Mysten Labs, Inc.
// SPDX-License-Identifier: Apache-2.0

/// Public-facing interface for the package.
module deepbook::pool {
    // === Imports ===
    use std::type_name;

    use sui::{
        coin::{Self, Coin},
        clock::Clock,
        event,
        vec_set::VecSet,
    };

    use deepbook::{
        math,
        constants,
        balance_manager::{Self, BalanceManager},
        order_info::{Self, OrderInfo},
        book::{Self, Book},
        state::{Self, State},
        vault::{Self, Vault},
        deep_price::{Self, DeepPrice},
        registry::{DeepbookAdminCap, Registry},
        big_vector::BigVector,
        order::Order,
    };

    use token::deep::{DEEP, ProtectedTreasury};

    // === Errors ===
    const EInvalidFee: u64 = 1;
    const ESameBaseAndQuote: u64 = 2;
    const EInvalidTickSize: u64 = 3;
    const EInvalidLotSize: u64 = 4;
    const EInvalidMinSize: u64 = 5;
    const EInvalidAmountIn: u64 = 6;
    const EIneligibleWhitelist: u64 = 7;
    const EIneligibleReferencePool: u64 = 8;
    const EFeeTypeNotSupported: u64 = 9;
    const EInvalidOrderBalanceManager: u64 = 10;
    const EIneligibleTargetPool: u64 = 11;
    const ENoAmountToBurn: u64 = 12;

    // === Structs ===
    public struct Pool<phantom BaseAsset, phantom QuoteAsset> has key {
        id: UID,
        book: Book,
        state: State,
        vault: Vault<BaseAsset, QuoteAsset>,
        deep_price: DeepPrice,
    }

    public struct PoolCreated<phantom BaseAsset, phantom QuoteAsset> has copy, store, drop {
        pool_id: ID,
        taker_fee: u64,
        maker_fee: u64,
        tick_size: u64,
        lot_size: u64,
        min_size: u64,
        whitelisted_pool: bool,
        treasury_address: address,
    }

    /// Create a new pool. The pool is registered in the registry.
    /// Checks are performed to ensure the tick size, lot size, and min size are valid.
    /// The creation fee is transferred to the treasury address.
    /// Returns the id of the pool created
    public fun create_pool_admin<BaseAsset, QuoteAsset>(
        registry: &mut Registry,
        tick_size: u64,
        lot_size: u64,
        min_size: u64,
        creation_fee: Coin<DEEP>,
        whitelisted_pool: bool,
        stable_pool: bool,
        _cap: &DeepbookAdminCap,
        ctx: &mut TxContext,
    ): ID {
        create_pool<BaseAsset, QuoteAsset>(
            registry,
            tick_size,
            lot_size,
            min_size,
            creation_fee,
            whitelisted_pool,
            stable_pool,
            ctx,
        )
    }

    // === Public-Mutative Functions * EXCHANGE * ===
    /// Place a limit order. Quantity is in base asset terms.
    /// For current version pay_with_deep must be true, so the fee will be paid with DEEP tokens.
    public fun place_limit_order<BaseAsset, QuoteAsset>(
        self: &mut Pool<BaseAsset, QuoteAsset>,
        balance_manager: &mut BalanceManager,
        client_order_id: u64,
        order_type: u8,
        self_matching_option: u8,
        price: u64,
        quantity: u64,
        is_bid: bool,
        pay_with_deep: bool,
        expire_timestamp: u64,
        clock: &Clock,
        ctx: &TxContext,
    ): OrderInfo {
        self.place_order_int(
            balance_manager,
            client_order_id,
            order_type,
            self_matching_option,
            price,
            quantity,
            is_bid,
            pay_with_deep,
            expire_timestamp,
            clock,
            false,
            ctx,
        )
    }

    /// Place a market order. Quantity is in base asset terms. Calls place_limit_order with
    /// a price of MAX_PRICE for bids and MIN_PRICE for asks. Any quantity not filled is cancelled.
    public fun place_market_order<BaseAsset, QuoteAsset>(
        self: &mut Pool<BaseAsset, QuoteAsset>,
        balance_manager: &mut BalanceManager,
        client_order_id: u64,
        self_matching_option: u8,
        quantity: u64,
        is_bid: bool,
        pay_with_deep: bool,
        clock: &Clock,
        ctx: &TxContext,
    ): OrderInfo {
        self.place_order_int(
            balance_manager,
            client_order_id,
            constants::immediate_or_cancel(),
            self_matching_option,
            if (is_bid) constants::max_price() else constants::min_price(),
            quantity,
            is_bid,
            pay_with_deep,
            clock.timestamp_ms(),
            clock,
            true,
            ctx,
        )
    }

    /// Swap exact base amount without needing a `balance_manager`.
    /// DEEP quantity can be overestimated. Returns three `Coin` objects:
    /// base, quote, and deep. Some base amount may be left over, if the
    /// input quantity is not divisible by lot size.
    public fun swap_exact_base_for_quote<BaseAsset, QuoteAsset>(
        self: &mut Pool<BaseAsset, QuoteAsset>,
        base_in: Coin<BaseAsset>,
        deep_in: Coin<DEEP>,
        clock: &Clock,
        ctx: &mut TxContext,
    ): (Coin<BaseAsset>, Coin<QuoteAsset>, Coin<DEEP>) {
        let quote_in = coin::zero(ctx);
        swap_exact_amount(
            self,
            base_in,
            quote_in,
            deep_in,
            clock,
            ctx,
        )
    }

    /// Swap exact quote amount without needing a `balance_manager`.
    /// DEEP quantity can be overestimated. Returns three `Coin` objects:
    /// base, quote, and deep. Some quote amount may be left over if the
    /// input quantity is not divisible by lot size.
    public fun swap_exact_quote_for_base<BaseAsset, QuoteAsset>(
        self: &mut Pool<BaseAsset, QuoteAsset>,
        quote_in: Coin<QuoteAsset>,
        deep_in: Coin<DEEP>,
        clock: &Clock,
        ctx: &mut TxContext,
    ): (Coin<BaseAsset>, Coin<QuoteAsset>, Coin<DEEP>) {
        let base_in = coin::zero(ctx);
        swap_exact_amount(
            self,
            base_in,
            quote_in,
            deep_in,
            clock,
            ctx,
        )
    }

    /// Modifies an order given order_id and new_quantity.
    /// New quantity must be less than the original quantity and more
    /// than the filled quantity. Order must not have already expired.
    public fun modify_order<BaseAsset, QuoteAsset>(
        self: &mut Pool<BaseAsset, QuoteAsset>,
        balance_manager: &mut BalanceManager,
        order_id: u128,
        new_quantity: u64,
        clock: &Clock,
        ctx: &TxContext,
    ) {
        let (cancel_quantity, order) = self.book.modify_order(order_id, new_quantity, clock.timestamp_ms());
        assert!(order.balance_manager_id() == balance_manager.id(), EInvalidOrderBalanceManager);
        let (settled, owed) = self.state.process_modify(balance_manager.id(), cancel_quantity, order, ctx);
        self.vault.settle_balance_manager(settled, owed, balance_manager, ctx);

        order.emit_order_modified<BaseAsset, QuoteAsset>(self.id.to_inner(), ctx.sender(), clock.timestamp_ms());
    }

    /// Cancel an order. The order must be owned by the balance_manager.
    /// The order is removed from the book and the balance_manager's open orders.
    /// The balance_manager's balance is updated with the order's remaining quantity.
    /// Order canceled event is emitted.
    public fun cancel_order<BaseAsset, QuoteAsset>(
        self: &mut Pool<BaseAsset, QuoteAsset>,
        balance_manager: &mut BalanceManager,
        order_id: u128,
        clock: &Clock,
        ctx: &TxContext,
    ) {
        let mut order = self.book.cancel_order(order_id);
        assert!(order.balance_manager_id() == balance_manager.id(), EInvalidOrderBalanceManager);
        let (settled, owed) = self.state.process_cancel(&mut order, balance_manager.id(), ctx);
        self.vault.settle_balance_manager(settled, owed, balance_manager, ctx);

        order.emit_order_canceled<BaseAsset, QuoteAsset>(self.id.to_inner(), ctx.sender(), clock.timestamp_ms());
    }

    /// Cancel all open orders placed by the balance manager in the pool.
    public fun cancel_all_orders<BaseAsset, QuoteAsset>(
        self: &mut Pool<BaseAsset, QuoteAsset>,
        balance_manager: &mut BalanceManager,
        clock: &Clock,
        ctx: &TxContext,
    ) {
        let open_orders = self.state.account(balance_manager.id()).open_orders().into_keys();
        let mut i = 0;
        while (i < open_orders.length()) {
            let order_id = open_orders[i];
            self.cancel_order(balance_manager, order_id, clock, ctx);
            i = i + 1;
        }
    }

    /// Withdraw settled amounts to the `balance_manager`.
    public fun withdraw_settled_amounts<BaseAsset, QuoteAsset>(
        self: &mut Pool<BaseAsset, QuoteAsset>,
        balance_manager: &mut BalanceManager,
        ctx: &TxContext,
    ) {
        let (settled, owed) = self.state.withdraw_settled_amounts(balance_manager.id());
        self.vault.settle_balance_manager(settled, owed, balance_manager, ctx);
    }

    // === Public-Mutative Functions * GOVERNANCE * ===
    /// Stake DEEP tokens to the pool. The balance_manager must have enough DEEP tokens.
    /// The balance_manager's data is updated with the staked amount.
    public fun stake<BaseAsset, QuoteAsset>(
        self: &mut Pool<BaseAsset, QuoteAsset>,
        balance_manager: &mut BalanceManager,
        amount: u64,
        ctx: &TxContext,
    ) {
        let (settled, owed) = self.state.process_stake(balance_manager.id(), amount, ctx);
        self.vault.settle_balance_manager(settled, owed, balance_manager, ctx);
    }

    /// Unstake DEEP tokens from the pool. The balance_manager must have enough staked DEEP tokens.
    /// The balance_manager's data is updated with the unstaked amount.
    /// Balance is transferred to the balance_manager immediately.
    public fun unstake<BaseAsset, QuoteAsset>(
        self: &mut Pool<BaseAsset, QuoteAsset>,
        balance_manager: &mut BalanceManager,
        ctx: &TxContext,
    ) {
        let (settled, owed) = self.state.process_unstake(balance_manager.id(), ctx);
        self.vault.settle_balance_manager(settled, owed, balance_manager, ctx);
    }

    /// Submit a proposal to change the taker fee, maker fee, and stake required.
    /// The balance_manager must have enough staked DEEP tokens to participate.
    /// Each balance_manager can only submit one proposal per epoch.
    /// If the maximum proposal is reached, the proposal with the lowest vote is removed.
    /// If the balance_manager has less voting power than the lowest voted proposal, the proposal is not added.
    public fun submit_proposal<BaseAsset, QuoteAsset>(
        self: &mut Pool<BaseAsset, QuoteAsset>,
        balance_manager: &mut BalanceManager,
        taker_fee: u64,
        maker_fee: u64,
        stake_required: u64,
        ctx: &TxContext,
    ) {
        balance_manager.validate_trader(ctx);
        self.state.process_proposal(balance_manager.id(), taker_fee, maker_fee, stake_required, ctx);
    }

    /// Vote on a proposal. The balance_manager must have enough staked DEEP tokens to participate.
    /// Full voting power of the balance_manager is used.
    /// Voting for a new proposal will remove the vote from the previous proposal.
    public fun vote<BaseAsset, QuoteAsset>(
        self: &mut Pool<BaseAsset, QuoteAsset>,
        balance_manager: &mut BalanceManager,
        proposal_id: ID,
        ctx: &TxContext,
    ) {
        balance_manager.validate_trader(ctx);
        self.state.process_vote(balance_manager.id(), proposal_id, ctx);
    }

    /// Claim the rewards for the balance_manager. The balance_manager must have rewards to claim.
    /// The balance_manager's data is updated with the claimed rewards.
    public fun claim_rebates<BaseAsset, QuoteAsset>(
        self: &mut Pool<BaseAsset, QuoteAsset>,
        balance_manager: &mut BalanceManager,
        ctx: &TxContext,
    ) {
        let (settled, owed) = self.state.process_claim_rebates(balance_manager.id(), ctx);
        self.vault.settle_balance_manager(settled, owed, balance_manager, ctx);
    }

    // === Public-Mutative Functions * OPERATIONAL * ===
    /// Adds a price point along with a timestamp to the deep price.
    /// Allows for the calculation of deep price per base asset.
    public fun add_deep_price_point<BaseAsset, QuoteAsset, ReferenceBaseAsset, ReferenceQuoteAsset>(
        target_pool: &mut Pool<BaseAsset, QuoteAsset>,
        reference_pool: &Pool<ReferenceBaseAsset, ReferenceQuoteAsset>,
        clock: &Clock,
    ) {
        assert!(reference_pool.whitelisted(), EIneligibleReferencePool);
        let reference_pool_price = reference_pool.mid_price(clock);
        let reference_base_type = type_name::get<ReferenceBaseAsset>();
        let reference_quote_type = type_name::get<ReferenceQuoteAsset>();
        let target_base_type = type_name::get<BaseAsset>();
        let target_quote_type = type_name::get<QuoteAsset>();
        let deep_type = type_name::get<DEEP>();
        let timestamp = clock.timestamp_ms();

        assert!(reference_base_type == deep_type || reference_quote_type == deep_type, EIneligibleTargetPool);

        let reference_deep_is_base = reference_base_type == deep_type;
        let reference_other_type = if (reference_deep_is_base) {
            reference_quote_type
        } else {
            reference_base_type
        };
        let reference_other_is_target_base = reference_other_type == target_base_type;
        let reference_other_is_target_quote = reference_other_type == target_quote_type;
        assert!(reference_other_is_target_base || reference_other_is_target_quote, EIneligibleTargetPool);

        // For DEEP/USDC pool, reference_deep_is_base is true, DEEP per USDC is reference_pool_price
        // For USDC/DEEP pool, reference_deep_is_base is false, USDC per DEEP is reference_pool_price
        let deep_per_reference_other_price = if (reference_deep_is_base) {
            math::div(1_000_000_000, reference_pool_price)
        } else {
            reference_pool_price
        };

        // For USDC/SUI pool, reference_other_is_target_base is true, add price point to deep per base
        // For SUI/USDC pool, reference_other_is_target_base is false, add price point to deep per quote
        if (reference_other_is_target_base){
            target_pool.deep_price.add_price_point(deep_per_reference_other_price, timestamp, true);
        } else {
            target_pool.deep_price.add_price_point(deep_per_reference_other_price, timestamp, false);
        }
    }

    /// Burns DEEP tokens from the pool. Amount to burn is within history
    public fun burn_deep<BaseAsset, QuoteAsset>(
        self: &mut Pool<BaseAsset, QuoteAsset>,
        treasury_cap: &mut ProtectedTreasury,
        ctx: &mut TxContext,
    ): u64 {
        let balance_to_burn = self.state.history_mut().reset_balance_to_burn();
        assert!(balance_to_burn > 0, ENoAmountToBurn);
        let deep_to_burn = self.vault.withdraw_deep_to_burn(balance_to_burn).into_coin(ctx);
        let amount_burned = deep_to_burn.value();
        token::deep::burn(treasury_cap, deep_to_burn);

        amount_burned
    }

    // === Public-View Functions ===
    /// Accessor to check if the pool is whitelisted.
    public fun whitelisted<BaseAsset, QuoteAsset>(
        self: &Pool<BaseAsset, QuoteAsset>,
    ): bool {
        self.state.governance().whitelisted()
    }

    /// Dry run to determine the amount out for a given base or quote amount.
    /// Only one out of base or quote amount should be non-zero.
    public fun get_amount_out<BaseAsset, QuoteAsset>(
        self: &Pool<BaseAsset, QuoteAsset>,
        base_amount: u64,
        quote_amount: u64,
        current_timestamp: u64,
    ): (u64, u64) {
        self.book.get_amount_out(
            base_amount,
            quote_amount,
            current_timestamp,
        )
    }

    /// Returns the mid price of the pool.
    public fun mid_price<BaseAsset, QuoteAsset>(
        self: &Pool<BaseAsset, QuoteAsset>,
        clock: &Clock,
    ): u64 {
        self.book.mid_price(clock.timestamp_ms())
    }

    /// Returns the order_id for all open order for the balance_manager in the pool.
    public fun account_open_orders<BaseAsset, QuoteAsset>(
        self: &Pool<BaseAsset, QuoteAsset>,
        balance_manager: ID,
    ): VecSet<u128> {
        self.state.account(balance_manager).open_orders()
    }

    /// Returns the (price_vec, quantity_vec) for the level2 order book.
    /// The price_low and price_high are inclusive, all orders within the range are returned.
    /// is_bid is true for bids and false for asks.
    public fun get_level2_range<BaseAsset, QuoteAsset>(
        self: &Pool<BaseAsset, QuoteAsset>,
        price_low: u64,
        price_high: u64,
        is_bid: bool,
    ): (vector<u64>, vector<u64>) {
        self.book.get_level2_range_and_ticks(price_low, price_high, constants::max_u64(), is_bid)
    }

    /// Returns the (price_vec, quantity_vec) for the level2 order book.
    /// Ticks are the maximum number of ticks to return starting from best bid and best ask.
    /// (bid_price, bid_quantity, ask_price, ask_quantity) are returned as 4 vectors.
    /// The price vectors are sorted in descending order for bids and ascending order for asks.
    public fun get_level2_ticks_from_mid<BaseAsset, QuoteAsset>(
        self: &Pool<BaseAsset, QuoteAsset>,
        ticks: u64,
    ): (vector<u64>, vector<u64>, vector<u64>, vector<u64>) {
        let (bid_price, bid_quantity) = self.book.get_level2_range_and_ticks(constants::min_price(), constants::max_price(), ticks, true);
        let (ask_price, ask_quantity) = self.book.get_level2_range_and_ticks(constants::min_price(), constants::max_price(), ticks, false);

        (bid_price, bid_quantity, ask_price, ask_quantity)
    }

    /// Get all balances held in this pool.
    public fun vault_balances<BaseAsset, QuoteAsset>(
        self: &Pool<BaseAsset, QuoteAsset>,
    ): (u64, u64, u64) {
        self.vault.balances()
    }

    /// Get the ID of the pool given the asset types.
    public fun get_pool_id_by_asset<BaseAsset, QuoteAsset>(
        registry: &Registry,
    ): ID {
        registry.get_pool_id<BaseAsset, QuoteAsset>()
    }

<<<<<<< HEAD
    // OPERATIONAL OWNER

    public fun withdraw_settled_amounts<BaseAsset, QuoteAsset>(
        self: &mut Pool<BaseAsset, QuoteAsset>,
        balance_manager: &mut BalanceManager,
        ctx: &TxContext,
    ) {
        let (settled, owed) = self.state.withdraw_settled_amounts(balance_manager.id());
        self.vault.settle_balance_manager(settled, owed, balance_manager, ctx);
    }

    public fun vault_balances<BaseAsset, QuoteAsset>(
        self: &Pool<BaseAsset, QuoteAsset>,
    ): (u64, u64, u64) {
        self.vault.balances()
    }

=======
    // === Admin Functions ===
    /// Set a pool as a stable pool. Stable pools have a lower fee.
    /// Only Admin can set a pool as stable.
    public fun set_stable<BaseAsset, QuoteAsset>(
        self: &mut Pool<BaseAsset, QuoteAsset>,
        _cap: &DeepbookAdminCap,
        stable: bool,
        ctx: &TxContext,
    ) {
        self.state.governance_mut(ctx).set_stable(stable);
    }

    /// Unregister a pool in case it needs to be manually redeployed.
>>>>>>> 954e5727
    public fun unregister_pool_admin<BaseAsset, QuoteAsset>(
        registry: &mut Registry,
        _cap: &DeepbookAdminCap,
    ) {
        registry.unregister_pool<BaseAsset, QuoteAsset>();
    }

    // === Public-Package Functions ===
    public(package) fun create_pool<BaseAsset, QuoteAsset>(
        registry: &mut Registry,
        tick_size: u64,
        lot_size: u64,
        min_size: u64,
        creation_fee: Coin<DEEP>,
        whitelisted_pool: bool,
        stable_pool: bool,
        ctx: &mut TxContext,
    ): ID {
        assert!(creation_fee.value() == constants::pool_creation_fee(), EInvalidFee);
        assert!(tick_size > 0, EInvalidTickSize);
        assert!(lot_size > 0, EInvalidLotSize);
        assert!(min_size > 0, EInvalidMinSize);

        assert!(type_name::get<BaseAsset>() != type_name::get<QuoteAsset>(), ESameBaseAndQuote);
        let pool_uid = object::new(ctx);
        let pool_id = pool_uid.to_inner();

        let mut pool = Pool<BaseAsset, QuoteAsset> {
            id: pool_uid,
            book: book::empty(tick_size, lot_size, min_size, ctx),
            state: state::empty(stable_pool, ctx),
            vault: vault::empty(),
            deep_price: deep_price::empty(),
        };

        registry.register_pool<BaseAsset, QuoteAsset>(pool_id);
        if (whitelisted_pool) {
            pool.set_whitelist(ctx);
        };

        let params = pool.state.governance().trade_params();
        let (taker_fee, maker_fee) = (params.taker_fee(), params.maker_fee());
        let treasury_address = registry.treasury_address();
        event::emit(PoolCreated<BaseAsset, QuoteAsset> {
            pool_id,
            taker_fee,
            maker_fee,
            tick_size,
            lot_size,
            min_size,
            whitelisted_pool,
            treasury_address,
        });

        transfer::public_transfer(creation_fee, treasury_address);
        let pool_id = object::id(&pool);
        transfer::share_object(pool);

        pool_id
    }

    public(package) fun bids<BaseAsset, QuoteAsset>(
        self: &Pool<BaseAsset, QuoteAsset>,
    ): &BigVector<Order> {
        self.book.bids()
    }

    public(package) fun asks<BaseAsset, QuoteAsset>(
        self: &Pool<BaseAsset, QuoteAsset>,
    ): &BigVector<Order> {
        self.book.asks()
    }

    // === Private Functions ===
    /// Set a pool as a whitelist pool at pool creation. Whitelist pools have zero fees.
    /// Only called by admin during pool creation
    fun set_whitelist<BaseAsset, QuoteAsset>(
        self: &mut Pool<BaseAsset, QuoteAsset>,
        ctx: &TxContext,
    ) {
        let base = type_name::get<BaseAsset>();
        let quote = type_name::get<QuoteAsset>();
        let deep_type = type_name::get<DEEP>();
        assert!(base == deep_type || quote == deep_type, EIneligibleWhitelist);

        self.state.governance_mut(ctx).set_whitelist(true);
    }

    /// Swap exact amount without needing an balance_manager.
    fun swap_exact_amount<BaseAsset, QuoteAsset>(
        self: &mut Pool<BaseAsset, QuoteAsset>,
        base_in: Coin<BaseAsset>,
        quote_in: Coin<QuoteAsset>,
        deep_in: Coin<DEEP>,
        clock: &Clock,
        ctx: &mut TxContext,
    ): (Coin<BaseAsset>, Coin<QuoteAsset>, Coin<DEEP>) {
        let mut base_quantity = base_in.value();
        let quote_quantity = quote_in.value();
        assert!(base_quantity > 0 || quote_quantity > 0, EInvalidAmountIn);
        assert!(!(base_quantity > 0 && quote_quantity > 0), EInvalidAmountIn);

        let pay_with_deep = deep_in.value() > 0;
        let is_bid = quote_quantity > 0;
        if (is_bid) {
            (base_quantity, _) = self.get_amount_out(0, quote_quantity, clock.timestamp_ms());
        };
        base_quantity = base_quantity - base_quantity % self.book.lot_size();

        let mut temp_balance_manager = balance_manager::new(ctx);
        temp_balance_manager.deposit(base_in, ctx);
        temp_balance_manager.deposit(quote_in, ctx);
        temp_balance_manager.deposit(deep_in, ctx);

        self.place_market_order(
            &mut temp_balance_manager,
            0,
            constants::self_matching_allowed(),
            base_quantity,
            is_bid,
            pay_with_deep,
            clock,
            ctx
        );

        let base_out = temp_balance_manager.withdraw_protected<BaseAsset>(0, true, ctx).into_coin(ctx);
        let quote_out = temp_balance_manager.withdraw_protected<QuoteAsset>(0, true, ctx).into_coin(ctx);
        let deep_out = temp_balance_manager.withdraw_protected<DEEP>(0, true, ctx).into_coin(ctx);

        temp_balance_manager.delete();

        (base_out, quote_out, deep_out)
    }

    fun place_order_int<BaseAsset, QuoteAsset>(
        self: &mut Pool<BaseAsset, QuoteAsset>,
        balance_manager: &mut BalanceManager,
        client_order_id: u64,
        order_type: u8,
        self_matching_option: u8,
        price: u64,
        quantity: u64,
        is_bid: bool,
        pay_with_deep: bool,
        expire_timestamp: u64,
        clock: &Clock,
        market_order: bool,
        ctx: &TxContext,
    ): OrderInfo {
        let whitelist = self.whitelisted();
        assert!(pay_with_deep || whitelist, EFeeTypeNotSupported);

        let mut order_info = order_info::new(
            self.id.to_inner(),
            balance_manager.id(),
            client_order_id,
            ctx.sender(),
            order_type,
            self_matching_option,
            price,
            quantity,
            is_bid,
            pay_with_deep,
            ctx.epoch(),
            expire_timestamp,
            self.deep_price.get_order_deep_price(self.whitelisted()),
            market_order,
        );
        self.book.create_order(&mut order_info, clock.timestamp_ms());
        let (settled, owed) = self.state.process_create(
            &mut order_info,
            whitelist,
            ctx
        );
        self.vault.settle_balance_manager(settled, owed, balance_manager, ctx);
        if (order_info.remaining_quantity() > 0) order_info.emit_order_placed();

        order_info
    }
}<|MERGE_RESOLUTION|>--- conflicted
+++ resolved
@@ -466,8 +466,7 @@
         registry.get_pool_id<BaseAsset, QuoteAsset>()
     }
 
-<<<<<<< HEAD
-    // OPERATIONAL OWNER
+    // === Admin Functions ===
 
     public fun withdraw_settled_amounts<BaseAsset, QuoteAsset>(
         self: &mut Pool<BaseAsset, QuoteAsset>,
@@ -484,21 +483,7 @@
         self.vault.balances()
     }
 
-=======
-    // === Admin Functions ===
-    /// Set a pool as a stable pool. Stable pools have a lower fee.
-    /// Only Admin can set a pool as stable.
-    public fun set_stable<BaseAsset, QuoteAsset>(
-        self: &mut Pool<BaseAsset, QuoteAsset>,
-        _cap: &DeepbookAdminCap,
-        stable: bool,
-        ctx: &TxContext,
-    ) {
-        self.state.governance_mut(ctx).set_stable(stable);
-    }
-
     /// Unregister a pool in case it needs to be manually redeployed.
->>>>>>> 954e5727
     public fun unregister_pool_admin<BaseAsset, QuoteAsset>(
         registry: &mut Registry,
         _cap: &DeepbookAdminCap,
