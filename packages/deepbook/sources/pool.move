// Copyright (c) Mysten Labs, Inc.
// SPDX-License-Identifier: Apache-2.0

/// Public-facing interface for the package.
/// TODO: No authorization checks are implemented;
module deepbook::pool {
    use std::type_name;

    use sui::{
        coin::Coin,
        balance::Balance,
        sui::SUI,
        clock::Clock,
        event,
        vec_set::VecSet,
    };

    use deepbook::{
        math,
        account::{Self, Account, TradeProof},
        order_info::{Self, OrderInfo},
        book::{Self, Book},
        state::{Self, State},
        vault::{Self, Vault, DEEP},
        registry::Registry,
        big_vector::BigVector,
        order::Order,
    };

    const EInvalidFee: u64 = 1;
    const ESameBaseAndQuote: u64 = 2;
    const EInvalidTickSize: u64 = 3;
    const EInvalidLotSize: u64 = 4;
    const EInvalidMinSize: u64 = 5;
    const EInvalidAmountIn: u64 = 6;
    const EIneligibleWhitelist: u64 = 7;
    const EIneligibleReferencePool: u64 = 8;
    const EFeeTypeNotSupported: u64 = 9;
    const ENotEnoughDeep: u64 = 10;
    const EInvalidOrderOwner: u64 = 11;

    const POOL_CREATION_FEE: u64 = 100 * 1_000_000_000; // 100 SUI, can be updated
    const MIN_PRICE: u64 = 1;
    const MAX_PRICE: u64 = (1u128 << 63 - 1) as u64;
    const TREASURY_ADDRESS: address = @0x0; // TODO: if different per pool, move to pool struct
    const MAX_U64: u64 = (1u128 << 64 - 1) as u64;

    /// DeepBookAdminCap is used to call admin functions.
    public struct DeepBookAdminCap has key, store {
        id: UID,
    }

    public struct Pool<phantom BaseAsset, phantom QuoteAsset> has key {
        id: UID,
        book: Book,
        state: State,
        vault: Vault<BaseAsset, QuoteAsset>,
    }

    public struct PoolCreated<phantom BaseAsset, phantom QuoteAsset> has copy, store, drop {
        pool_id: ID,
        taker_fee: u64,
        maker_fee: u64,
        tick_size: u64,
        lot_size: u64,
        min_size: u64,
    }

    public fun create_pool<BaseAsset, QuoteAsset>(
        registry: &mut Registry,
        tick_size: u64,
        lot_size: u64,
        min_size: u64,
        creation_fee: Balance<SUI>,
        ctx: &mut TxContext,
    ) {
        assert!(creation_fee.value() == POOL_CREATION_FEE, EInvalidFee);
        assert!(tick_size > 0, EInvalidTickSize);
        assert!(lot_size > 0, EInvalidLotSize);
        assert!(min_size > 0, EInvalidMinSize);

        assert!(type_name::get<BaseAsset>() != type_name::get<QuoteAsset>(), ESameBaseAndQuote);
        registry.register_pool<BaseAsset, QuoteAsset>();
        registry.register_pool<QuoteAsset, BaseAsset>();

        let pool_uid = object::new(ctx);
        let pool_id = pool_uid.to_inner();

        let pool = Pool<BaseAsset, QuoteAsset> {
            id: pool_uid,
            book: book::empty(tick_size, lot_size, min_size, ctx),
            state: state::empty(ctx),
            vault: vault::empty(),
        };

        let params = pool.state.governance().trade_params();
        let (taker_fee, maker_fee) = (params.taker_fee(), params.maker_fee());
        event::emit(PoolCreated<BaseAsset, QuoteAsset> {
            pool_id,
            taker_fee,
            maker_fee,
            tick_size,
            lot_size,
            min_size,
        });

        // TODO: reconsider sending the Coin here. User pays gas;
        // TODO: depending on the frequency of the event;
        transfer::public_transfer(creation_fee.into_coin(ctx), TREASURY_ADDRESS);

        transfer::share_object(pool);
    }

    public fun whitelisted<BaseAsset, QuoteAsset>(
        self: &Pool<BaseAsset, QuoteAsset>,
    ): bool {
        self.state.governance().whitelisted()
    }

    public fun place_limit_order<BaseAsset, QuoteAsset>(
        self: &mut Pool<BaseAsset, QuoteAsset>,
        account: &mut Account,
        proof: &TradeProof,
        client_order_id: u64,
        order_type: u8,
        price: u64,
        quantity: u64,
        is_bid: bool,
        pay_with_deep: bool,
        expire_timestamp: u64,
        clock: &Clock,
        ctx: &TxContext,
<<<<<<< HEAD
    ): OrderInfo {
=======
    ) {
        assert!(pay_with_deep || self.whitelisted(), EFeeTypeNotSupported);
>>>>>>> e0612452
        let trade_params = self.state.governance().trade_params();
        let mut order_info = order_info::new(
            self.id.to_inner(),
            client_order_id,
            account.owner(),
            proof.trader(),
            order_type,
            price,
            quantity,
            is_bid,
            expire_timestamp,
            trade_params,
        );
        self.book.create_order(&mut order_info, clock.timestamp_ms());
        self.state.process_create(&order_info, ctx);
        self.vault.settle_order(&order_info, self.state.user_mut(account.owner(), ctx.epoch()));
        self.vault.settle_user(self.state.user_mut(account.owner(), ctx.epoch()), account, proof);

        if (order_info.remaining_quantity() > 0) order_info.emit_order_placed();

        order_info
    }

    /// Place a market order. Quantity is in base asset terms. Calls place_limit_order with
    /// a price of MAX_PRICE for bids and MIN_PRICE for asks. Fills or kills the order.
    public fun place_market_order<BaseAsset, QuoteAsset>(
        self: &mut Pool<BaseAsset, QuoteAsset>,
        account: &mut Account,
        proof: &TradeProof,
        client_order_id: u64,
        quantity: u64,
        is_bid: bool,
        pay_with_deep: bool,
        clock: &Clock,
        ctx: &TxContext,
    ): OrderInfo {
        self.place_limit_order(
            account,
            proof,
            client_order_id,
            order_info::fill_or_kill(),
            if (is_bid) MAX_PRICE else MIN_PRICE,
            quantity,
            is_bid,
            pay_with_deep,
            clock.timestamp_ms(),
            clock,
            ctx,
        )
    }

    /// Swap exact amount without needing an account.
    public fun swap_exact_amount<BaseAsset, QuoteAsset>(
        self: &mut Pool<BaseAsset, QuoteAsset>,
        base_in: Coin<BaseAsset>,
        quote_in: Coin<QuoteAsset>,
        deep_in: Coin<DEEP>,
        clock: &Clock,
        ctx: &mut TxContext,
    ): (Coin<BaseAsset>, Coin<QuoteAsset>, Coin<DEEP>) {
        let mut base_quantity = base_in.value();
        let quote_quantity = quote_in.value();
        assert!(base_quantity > 0 || quote_quantity > 0, EInvalidAmountIn);
        assert!(!(base_quantity > 0 && quote_quantity > 0), EInvalidAmountIn);

        let pay_with_deep = deep_in.value() > 0;
        let is_bid = quote_quantity > 0;
        if (is_bid) {
            (base_quantity, _) = self.get_amount_out(0, quote_quantity); 
        };
        base_quantity = base_quantity - base_quantity % self.book.lot_size();
        let base_to_deep = self.state.deep_price().conversion_rate();
        let taker_fee = self.state.governance().trade_params().taker_fee();
        let deep_required = math::mul(base_quantity, base_to_deep);
        let deep_required = math::mul(deep_required, taker_fee);
        assert!(deep_in.value() >= deep_required, ENotEnoughDeep);

        let mut temp_account = account::new(ctx);
        temp_account.deposit(base_in, ctx);
        temp_account.deposit(quote_in, ctx);
        temp_account.deposit(deep_in, ctx);
        let proof = temp_account.generate_proof_as_owner(ctx);

        self.place_market_order(&mut temp_account, &proof, 0, base_quantity, is_bid, pay_with_deep, clock, ctx);

        let base_out = temp_account.withdraw_with_proof(&proof, 0, true).into_coin(ctx);
        let quote_out = temp_account.withdraw_with_proof(&proof, 0, true).into_coin(ctx);
        let deep_out = temp_account.withdraw_with_proof(&proof, 0, true).into_coin(ctx);

        temp_account.delete();

        (base_out, quote_out, deep_out)
    }

    public fun modify_order<BaseAsset, QuoteAsset>(
        self: &mut Pool<BaseAsset, QuoteAsset>,
        account: &mut Account,
        proof: &TradeProof,
        order_id: u128,
        new_quantity: u64,
        clock: &Clock,
        ctx: &TxContext,
    ) {
        let (base, quote, deep, order) = self.book.modify_order(order_id, new_quantity, clock.timestamp_ms());
        assert!(order.owner() == account.owner(), EInvalidOrderOwner);
        self.state.process_modify(account.owner(), base, quote, deep, ctx);
        self.vault.settle_user(self.state.user_mut(account.owner(), ctx.epoch()), account, proof);

        order.emit_order_modified<BaseAsset, QuoteAsset>(self.id.to_inner(), proof.trader(), clock.timestamp_ms());
    }

    public fun cancel_order<BaseAsset, QuoteAsset>(
        self: &mut Pool<BaseAsset, QuoteAsset>,
        account: &mut Account,
        proof: &TradeProof,
        order_id: u128,
        clock: &Clock,
        ctx: &TxContext,
    ) {
        let mut order = self.book.cancel_order(order_id);
        assert!(order.owner() == account.owner(), EInvalidOrderOwner);
        self.state.process_cancel(&mut order, order_id, account.owner(), ctx);
        self.vault.settle_user(self.state.user_mut(account.owner(), ctx.epoch()), account, proof);

        order.emit_order_canceled<BaseAsset, QuoteAsset>(self.id.to_inner(), proof.trader(), clock.timestamp_ms());
    }

    public fun stake<BaseAsset, QuoteAsset>(
        self: &mut Pool<BaseAsset, QuoteAsset>,
        account: &mut Account,
        proof: &TradeProof,
        amount: u64,
        ctx: &TxContext,
    ) {
        self.state.process_stake(account.owner(), amount, ctx);
        self.vault.settle_user(self.state.user_mut(account.owner(), ctx.epoch()), account, proof);
    }

    public fun unstake<BaseAsset, QuoteAsset>(
        self: &mut Pool<BaseAsset, QuoteAsset>,
        account: &mut Account,
        proof: &TradeProof,
        ctx: &TxContext,
    ) {
        account.validate_proof(proof);

        self.state.process_unstake(account.owner(), ctx);
        self.vault.settle_user(self.state.user_mut(account.owner(), ctx.epoch()), account, proof);
    }

    public fun submit_proposal<BaseAsset, QuoteAsset>(
        self: &mut Pool<BaseAsset, QuoteAsset>,
        account: &mut Account,
        proof: &TradeProof,
        taker_fee: u64,
        maker_fee: u64,
        stake_required: u64,
        ctx: &TxContext,
    ) {
        account.validate_proof(proof);

        self.state.process_proposal(account.owner(), taker_fee, maker_fee, stake_required, ctx);
    }

    public fun vote<BaseAsset, QuoteAsset>(
        self: &mut Pool<BaseAsset, QuoteAsset>,
        account: &mut Account,
        proof: &TradeProof,
        proposal_id: address,
        ctx: &TxContext,
    ) {
        account.validate_proof(proof);

        self.state.process_vote(account.owner(), proposal_id, ctx);
    }

    public fun claim_rebates<BaseAsset, QuoteAsset>(
        self: &mut Pool<BaseAsset, QuoteAsset>,
        account: &mut Account,
        proof: &TradeProof,
        ctx: &TxContext,
    ) {
        let user = self.state.user_mut(account.owner(), ctx.epoch());
        user.claim_rebates();
        self.vault.settle_user(user, account, proof);
    }

    // GETTERS

    public fun get_amount_out<BaseAsset, QuoteAsset>(
        self: &Pool<BaseAsset, QuoteAsset>,
        base_amount: u64,
        quote_amount: u64,
    ): (u64, u64) {
        self.book.get_amount_out(base_amount, quote_amount)
    }

    public fun mid_price<BaseAsset, QuoteAsset>(
        self: &Pool<BaseAsset, QuoteAsset>,
    ): u64 {
        self.book.mid_price()
    }

    public fun user_open_orders<BaseAsset, QuoteAsset>(
        self: &Pool<BaseAsset, QuoteAsset>,
        user: address,
    ): VecSet<u128> {
        self.state.user(user).open_orders()
    }

    public fun get_level2_range<BaseAsset, QuoteAsset>(
        self: &Pool<BaseAsset, QuoteAsset>,
        price_low: u64,
        price_high: u64,
        is_bid: bool,
    ): (vector<u64>, vector<u64>) {
        self.book.get_level2_range_and_ticks(price_low, price_high, MAX_U64, is_bid)
    }

    public fun get_level2_ticks_from_mid<BaseAsset, QuoteAsset>(
        self: &Pool<BaseAsset, QuoteAsset>,
        ticks: u64,
    ): (vector<u64>, vector<u64>, vector<u64>, vector<u64>) {
        let (bid_price, bid_quantity) = self.book.get_level2_range_and_ticks(MIN_PRICE, MAX_PRICE, ticks, true);
        let (ask_price, ask_quantity) = self.book.get_level2_range_and_ticks(MIN_PRICE, MAX_PRICE, ticks, false);

        (bid_price, bid_quantity, ask_price, ask_quantity)
    }

    // OPERATIONAL PUBLIC

    public fun add_deep_price_point<BaseAsset, QuoteAsset, DEEPBaseAsset, DEEPQuoteAsset>(
        target_pool: &mut Pool<BaseAsset, QuoteAsset>,
        reference_pool: &Pool<DEEPBaseAsset, DEEPQuoteAsset>,
        clock: &Clock,
    ) {
        assert!(reference_pool.whitelisted(), EIneligibleReferencePool);
        let deep_price = reference_pool.mid_price();
        let pool_price = target_pool.mid_price();
        let deep_base_type = type_name::get<DEEPBaseAsset>();
        let deep_quote_type = type_name::get<DEEPQuoteAsset>();

        target_pool.vault.add_deep_price_point(deep_price, pool_price, deep_base_type, deep_quote_type, clock.timestamp_ms());
    }

    // OPERATIONAL OWNER

    public fun set_stable<BaseAsset, QuoteAsset>(
        self: &mut Pool<BaseAsset, QuoteAsset>,
        _cap: &DeepBookAdminCap,
        stable: bool,
        ctx: &TxContext,
    ) {
        self.state.governance_mut(ctx).set_stable(stable);
    }

    public fun set_whitelist<BaseAsset, QuoteAsset>(
        self: &mut Pool<BaseAsset, QuoteAsset>,
        _cap: &DeepBookAdminCap,
        whitelist: bool,
        ctx: &TxContext,
    ) {
        let base = type_name::get<BaseAsset>();
        let quote = type_name::get<QuoteAsset>();
        let deep_type = type_name::get<DEEP>();
        assert!(base == deep_type || quote == deep_type, EIneligibleWhitelist);

        self.state.governance_mut(ctx).set_whitelist(whitelist);
    }

    public(package) fun bids<BaseAsset, QuoteAsset>(
        self: &Pool<BaseAsset, QuoteAsset>,
    ): &BigVector<Order> {
        self.book.bids()
    }

    public(package) fun asks<BaseAsset, QuoteAsset>(
        self: &Pool<BaseAsset, QuoteAsset>,
    ): &BigVector<Order> {
        self.book.asks()
    }
}<|MERGE_RESOLUTION|>--- conflicted
+++ resolved
@@ -130,12 +130,9 @@
         expire_timestamp: u64,
         clock: &Clock,
         ctx: &TxContext,
-<<<<<<< HEAD
     ): OrderInfo {
-=======
     ) {
         assert!(pay_with_deep || self.whitelisted(), EFeeTypeNotSupported);
->>>>>>> e0612452
         let trade_params = self.state.governance().trade_params();
         let mut order_info = order_info::new(
             self.id.to_inner(),
