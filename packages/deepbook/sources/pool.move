--- conflicted
+++ resolved
@@ -32,10 +32,7 @@
     const EInvalidAmountIn: u64 = 6;
     const EIneligibleWhitelist: u64 = 7;
     const EIneligibleReferencePool: u64 = 8;
-<<<<<<< HEAD
     const EInvalidOrderOwner: u64 = 9;
-=======
->>>>>>> c8958563
 
     const POOL_CREATION_FEE: u64 = 100 * 1_000_000_000; // 100 SUI, can be updated
     const MIN_PRICE: u64 = 1;
@@ -129,7 +126,6 @@
     ) {
         let trade_params = self.state.governance().trade_params();
         let mut order_info =
-<<<<<<< HEAD
             order_info::initial_order(
                 self.id.to_inner(),
                 client_order_id,
@@ -142,9 +138,6 @@
                 expire_timestamp,
                 maker_fee
             );
-=======
-            order::initial_order(self.id.to_inner(), client_order_id, account.owner(), order_type, price, quantity, is_bid, expire_timestamp, trade_params);
->>>>>>> c8958563
         self.book.create_order(&mut order_info, clock.timestamp_ms());
         self.state.process_create(&order_info, ctx);
         self.vault.settle_order(&order_info, self.state.user_mut(account.owner(), ctx.epoch()));
