// Copyright (c) Mysten Labs, Inc.
// SPDX-License-Identifier: Apache-2.0

/// Public-facing interface for the package.
module deepbook::pool {
    // === Imports ===
    use std::type_name;
    use sui::{
        coin::{Self, Coin},
        clock::Clock,
        event,
        vec_set::{Self, VecSet},
        versioned::{Self, Versioned},
    };
    use deepbook::{
        math,
        constants,
        balance_manager::{Self, BalanceManager, TradeProof},
        order_info::{Self, OrderInfo},
        book::{Self, Book},
        state::{Self, State},
        vault::{Self, Vault, FlashLoan},
        deep_price::{Self, DeepPrice},
        registry::{DeepbookAdminCap, Registry},
        big_vector::BigVector,
        order::Order,
    };
    use token::deep::{DEEP, ProtectedTreasury};

    // === Errors ===
    const EInvalidFee: u64 = 1;
    const ESameBaseAndQuote: u64 = 2;
    const EInvalidTickSize: u64 = 3;
    const EInvalidLotSize: u64 = 4;
    const EInvalidMinSize: u64 = 5;
    const EInvalidQuantityIn: u64 = 6;
    const EIneligibleWhitelist: u64 = 7;
    const EIneligibleReferencePool: u64 = 8;
    const EFeeTypeNotSupported: u64 = 9;
    const EInvalidOrderBalanceManager: u64 = 10;
    const EIneligibleTargetPool: u64 = 11;
    const ENoAmountToBurn: u64 = 12;
    const EPackageVersionDisabled: u64 = 13;
<<<<<<< HEAD
    const EInvalidStake: u64 = 15;
=======
    const EMinimumQuantityOutNotMet: u64 = 14;
    const EPoolNotRegistered: u64 = 16;    
    const EPoolCannotBeBothWhitelistedAndStable: u64 = 17;
>>>>>>> c4c0e811

    // === Structs ===
    public struct Pool<phantom BaseAsset, phantom QuoteAsset> has key {
        id: UID,
        inner: Versioned,
    }

    public struct PoolInner<phantom BaseAsset, phantom QuoteAsset> has store {
        allowed_versions: VecSet<u64>,
        pool_id: ID,
        book: Book,
        state: State,
        vault: Vault<BaseAsset, QuoteAsset>,
        deep_price: DeepPrice,
        registered_pool: bool,
    }

    public struct PoolCreated<phantom BaseAsset, phantom QuoteAsset> has copy, store, drop {
        pool_id: ID,
        taker_fee: u64,
        maker_fee: u64,
        tick_size: u64,
        lot_size: u64,
        min_size: u64,
        whitelisted_pool: bool,
        treasury_address: address,
    }

    // === Public-Mutative Functions * EXCHANGE * ===
    /// Place a limit order. Quantity is in base asset terms.
    /// For current version pay_with_deep must be true, so the fee will be paid with DEEP tokens.
    public fun place_limit_order<BaseAsset, QuoteAsset>(
        self: &mut Pool<BaseAsset, QuoteAsset>,
        balance_manager: &mut BalanceManager,
        trade_proof: &TradeProof,
        client_order_id: u64,
        order_type: u8,
        self_matching_option: u8,
        price: u64,
        quantity: u64,
        is_bid: bool,
        pay_with_deep: bool,
        expire_timestamp: u64,
        clock: &Clock,
        ctx: &TxContext,
    ): OrderInfo {
        self.place_order_int(
            balance_manager,
            trade_proof,
            client_order_id,
            order_type,
            self_matching_option,
            price,
            quantity,
            is_bid,
            pay_with_deep,
            expire_timestamp,
            clock,
            false,
            ctx,
        )
    }

    /// Place a market order. Quantity is in base asset terms. Calls place_limit_order with
    /// a price of MAX_PRICE for bids and MIN_PRICE for asks. Any quantity not filled is cancelled.
    public fun place_market_order<BaseAsset, QuoteAsset>(
        self: &mut Pool<BaseAsset, QuoteAsset>,
        balance_manager: &mut BalanceManager,
        trade_proof: &TradeProof,
        client_order_id: u64,
        self_matching_option: u8,
        quantity: u64,
        is_bid: bool,
        pay_with_deep: bool,
        clock: &Clock,
        ctx: &TxContext,
    ): OrderInfo {
        self.place_order_int(
            balance_manager,
            trade_proof,
            client_order_id,
            constants::immediate_or_cancel(),
            self_matching_option,
            if (is_bid) constants::max_price() else constants::min_price(),
            quantity,
            is_bid,
            pay_with_deep,
            clock.timestamp_ms(),
            clock,
            true,
            ctx,
        )
    }

    /// Swap exact base quantity without needing a `balance_manager`.
    /// DEEP quantity can be overestimated. Returns three `Coin` objects:
    /// base, quote, and deep. Some base quantity may be left over, if the
    /// input quantity is not divisible by lot size.
    public fun swap_exact_base_for_quote<BaseAsset, QuoteAsset>(
        self: &mut Pool<BaseAsset, QuoteAsset>,
        base_in: Coin<BaseAsset>,
        deep_in: Coin<DEEP>,
        min_quote_out: u64,
        clock: &Clock,
        ctx: &mut TxContext,
    ): (Coin<BaseAsset>, Coin<QuoteAsset>, Coin<DEEP>) {
        let quote_in = coin::zero(ctx);

        self.swap_exact_quantity(
            base_in,
            quote_in,
            deep_in,
            min_quote_out,
            clock,
            ctx,
        )
    }

    /// Swap exact quote quantity without needing a `balance_manager`.
    /// DEEP quantity can be overestimated. Returns three `Coin` objects:
    /// base, quote, and deep. Some quote quantity may be left over if the
    /// input quantity is not divisible by lot size.
    public fun swap_exact_quote_for_base<BaseAsset, QuoteAsset>(
        self: &mut Pool<BaseAsset, QuoteAsset>,
        quote_in: Coin<QuoteAsset>,
        deep_in: Coin<DEEP>,
        min_base_out: u64,
        clock: &Clock,
        ctx: &mut TxContext,
    ): (Coin<BaseAsset>, Coin<QuoteAsset>, Coin<DEEP>) {
        let base_in = coin::zero(ctx);

        self.swap_exact_quantity(
            base_in,
            quote_in,
            deep_in,
            min_base_out,
            clock,
            ctx,
        )
    }

    /// Swap exact quantity without needing an balance_manager.
    public fun swap_exact_quantity<BaseAsset, QuoteAsset>(
        self: &mut Pool<BaseAsset, QuoteAsset>,
        base_in: Coin<BaseAsset>,
        quote_in: Coin<QuoteAsset>,
        deep_in: Coin<DEEP>,
        min_out: u64,
        clock: &Clock,
        ctx: &mut TxContext,
    ): (Coin<BaseAsset>, Coin<QuoteAsset>, Coin<DEEP>) {
        let mut base_quantity = base_in.value();
        let quote_quantity = quote_in.value();
        assert!((base_quantity > 0) != (quote_quantity > 0), EInvalidQuantityIn);

        let pay_with_deep = deep_in.value() > 0;
        let is_bid = quote_quantity > 0;
        if (is_bid) {
            (base_quantity, _, _) = self.get_quantity_out(0, quote_quantity, clock);
        };
        base_quantity = base_quantity - base_quantity % self.load_inner().book.lot_size();
        if (base_quantity < self.load_inner().book.min_size()) {
            return (base_in, quote_in, deep_in)
        };

        let mut temp_balance_manager = balance_manager::new(ctx);
        let trade_proof = temp_balance_manager.generate_proof_as_owner(ctx);
        temp_balance_manager.deposit(base_in, ctx);
        temp_balance_manager.deposit(quote_in, ctx);
        temp_balance_manager.deposit(deep_in, ctx);

        self.place_market_order(
            &mut temp_balance_manager,
            &trade_proof,
            0,
            constants::self_matching_allowed(),
            base_quantity,
            is_bid,
            pay_with_deep,
            clock,
            ctx,
        );

        let base_out = temp_balance_manager
            .withdraw_all<BaseAsset>(ctx);
        let quote_out = temp_balance_manager
            .withdraw_all<QuoteAsset>(ctx);
        let deep_out = temp_balance_manager.withdraw_all<DEEP>(ctx);

        if (is_bid) {
            assert!(base_out.value() >= min_out, EMinimumQuantityOutNotMet);
        } else {
            assert!(quote_out.value() >= min_out, EMinimumQuantityOutNotMet);
        };

        temp_balance_manager.delete();

        (base_out, quote_out, deep_out)
    }

    /// Modifies an order given order_id and new_quantity.
    /// New quantity must be less than the original quantity and more
    /// than the filled quantity. Order must not have already expired.
    public fun modify_order<BaseAsset, QuoteAsset>(
        self: &mut Pool<BaseAsset, QuoteAsset>,
        balance_manager: &mut BalanceManager,
        trade_proof: &TradeProof,
        order_id: u128,
        new_quantity: u64,
        clock: &Clock,
        ctx: &TxContext,
    ) {
        let self = self.load_inner_mut();
        let (cancel_quantity, order) = self
            .book
            .modify_order(order_id, new_quantity, clock.timestamp_ms());
        assert!(order.balance_manager_id() == balance_manager.id(), EInvalidOrderBalanceManager);
        let (settled, owed) = self
            .state
            .process_modify(balance_manager.id(), cancel_quantity, order, ctx);
        self.vault.settle_balance_manager(settled, owed, balance_manager, trade_proof);

        order.emit_order_modified<BaseAsset, QuoteAsset>(
            self.pool_id,
            ctx.sender(),
            clock.timestamp_ms(),
        );
    }

    /// Cancel an order. The order must be owned by the balance_manager.
    /// The order is removed from the book and the balance_manager's open orders.
    /// The balance_manager's balance is updated with the order's remaining quantity.
    /// Order canceled event is emitted.
    public fun cancel_order<BaseAsset, QuoteAsset>(
        self: &mut Pool<BaseAsset, QuoteAsset>,
        balance_manager: &mut BalanceManager,
        trade_proof: &TradeProof,
        order_id: u128,
        clock: &Clock,
        ctx: &TxContext,
    ) {
        let self = self.load_inner_mut();
        let mut order = self.book.cancel_order(order_id);
        assert!(order.balance_manager_id() == balance_manager.id(), EInvalidOrderBalanceManager);
        let (settled, owed) = self.state.process_cancel(&mut order, balance_manager.id(), ctx);
        self.vault.settle_balance_manager(settled, owed, balance_manager, trade_proof);

        order.emit_order_canceled<BaseAsset, QuoteAsset>(
            self.pool_id,
            ctx.sender(),
            clock.timestamp_ms(),
        );
    }

    /// Cancel multiple orders within a vector. The orders must be owned by the balance_manager.
    /// The orders are removed from the book and the balance_manager's open orders.
    /// Order canceled events are emitted.
    /// If any order fails to cancel, no orders will be cancelled.
    public fun cancel_orders<BaseAsset, QuoteAsset>(
        self: &mut Pool<BaseAsset, QuoteAsset>,
        balance_manager: &mut BalanceManager,
        trade_proof: &TradeProof,
        order_ids: vector<u128>,
        clock: &Clock,
        ctx: &TxContext,
    ) {
        let mut i = 0;
        while (i < order_ids.length()) {
            let order_id = order_ids[i];
            self.cancel_order(balance_manager, trade_proof, order_id, clock, ctx);
            i = i + 1;
        }
    }

    /// Cancel all open orders placed by the balance manager in the pool.
    public fun cancel_all_orders<BaseAsset, QuoteAsset>(
        self: &mut Pool<BaseAsset, QuoteAsset>,
        balance_manager: &mut BalanceManager,
        trade_proof: &TradeProof,
        clock: &Clock,
        ctx: &TxContext,
    ) {
        let inner = self.load_inner_mut();
        let mut open_orders = vector[];
        if (inner.state.account_exists(balance_manager.id())) {
            open_orders = inner.state.account(balance_manager.id()).open_orders().into_keys();
        };

        let mut i = 0;
        while (i < open_orders.length()) {
            let order_id = open_orders[i];
            self.cancel_order(balance_manager, trade_proof, order_id, clock, ctx);
            i = i + 1;
        }
    }

    /// Withdraw settled amounts to the `balance_manager`.
    public fun withdraw_settled_amounts<BaseAsset, QuoteAsset>(
        self: &mut Pool<BaseAsset, QuoteAsset>,
        balance_manager: &mut BalanceManager,
        trade_proof: &TradeProof,
    ) {
        let self = self.load_inner_mut();
        let (settled, owed) = self.state.withdraw_settled_amounts(balance_manager.id());
        self.vault.settle_balance_manager(settled, owed, balance_manager, trade_proof);
    }

    // === Public-Mutative Functions * GOVERNANCE * ===
    /// Stake DEEP tokens to the pool. The balance_manager must have enough DEEP tokens.
    /// The balance_manager's data is updated with the staked amount.
    public fun stake<BaseAsset, QuoteAsset>(
        self: &mut Pool<BaseAsset, QuoteAsset>,
        balance_manager: &mut BalanceManager,
        trade_proof: &TradeProof,
        amount: u64,
        ctx: &TxContext,
    ) {
        assert!(amount > 0, EInvalidStake);
        let self = self.load_inner_mut();
        let (settled, owed) = self.state.process_stake(balance_manager.id(), amount, ctx);
        self.vault.settle_balance_manager(settled, owed, balance_manager, trade_proof);
    }

    /// Unstake DEEP tokens from the pool. The balance_manager must have enough staked DEEP tokens.
    /// The balance_manager's data is updated with the unstaked amount.
    /// Balance is transferred to the balance_manager immediately.
    public fun unstake<BaseAsset, QuoteAsset>(
        self: &mut Pool<BaseAsset, QuoteAsset>,
        balance_manager: &mut BalanceManager,
        trade_proof: &TradeProof,
        ctx: &TxContext,
    ) {
        let self = self.load_inner_mut();
        let (settled, owed) = self.state.process_unstake(balance_manager.id(), ctx);
        self.vault.settle_balance_manager(settled, owed, balance_manager, trade_proof);
    }

    /// Submit a proposal to change the taker fee, maker fee, and stake required.
    /// The balance_manager must have enough staked DEEP tokens to participate.
    /// Each balance_manager can only submit one proposal per epoch.
    /// If the maximum proposal is reached, the proposal with the lowest vote is removed.
    /// If the balance_manager has less voting power than the lowest voted proposal, the proposal is not added.
    public fun submit_proposal<BaseAsset, QuoteAsset>(
        self: &mut Pool<BaseAsset, QuoteAsset>,
        balance_manager: &mut BalanceManager,
        trade_proof: &TradeProof,
        taker_fee: u64,
        maker_fee: u64,
        stake_required: u64,
        ctx: &TxContext,
    ) {
        let self = self.load_inner_mut();
        balance_manager.validate_proof(trade_proof);
        self
            .state
            .process_proposal(balance_manager.id(), taker_fee, maker_fee, stake_required, ctx);
    }

    /// Vote on a proposal. The balance_manager must have enough staked DEEP tokens to participate.
    /// Full voting power of the balance_manager is used.
    /// Voting for a new proposal will remove the vote from the previous proposal.
    public fun vote<BaseAsset, QuoteAsset>(
        self: &mut Pool<BaseAsset, QuoteAsset>,
        balance_manager: &mut BalanceManager,
        trade_proof: &TradeProof,
        proposal_id: ID,
        ctx: &TxContext,
    ) {
        let self = self.load_inner_mut();
        balance_manager.validate_proof(trade_proof);
        self.state.process_vote(balance_manager.id(), proposal_id, ctx);
    }

    /// Claim the rewards for the balance_manager. The balance_manager must have rewards to claim.
    /// The balance_manager's data is updated with the claimed rewards.
    public fun claim_rebates<BaseAsset, QuoteAsset>(
        self: &mut Pool<BaseAsset, QuoteAsset>,
        balance_manager: &mut BalanceManager,
        trade_proof: &TradeProof,
        ctx: &TxContext,
    ) {
        let self = self.load_inner_mut();
        let (settled, owed) = self.state.process_claim_rebates(balance_manager.id(), ctx);
        self.vault.settle_balance_manager(settled, owed, balance_manager, trade_proof);
    }

    // === Public-Mutative Functions * FLASHLOAN * ===
    /// Borrow base assets from the Pool. A hot potato is returned,
    /// forcing the borrower to return the assets within the same transaction.
    public fun borrow_flashloan_base<BaseAsset, QuoteAsset>(
        self: &mut Pool<BaseAsset, QuoteAsset>,
        base_amount: u64,
        ctx: &mut TxContext,
    ): (Coin<BaseAsset>, FlashLoan) {
        let self = self.load_inner_mut();
        self.vault.borrow_flashloan_base(self.pool_id, base_amount, ctx)
    }

    /// Borrow quote assets from the Pool. A hot potato is returned,
    /// forcing the borrower to return the assets within the same transaction.
    public fun borrow_flashloan_quote<BaseAsset, QuoteAsset>(
        self: &mut Pool<BaseAsset, QuoteAsset>,
        quote_amount: u64,
        ctx: &mut TxContext,
    ): (Coin<QuoteAsset>, FlashLoan) {
        let self = self.load_inner_mut();
        self.vault.borrow_flashloan_quote(self.pool_id, quote_amount, ctx)
    }

    /// Return the flashloaned base assets to the Pool.
    /// FlashLoan object will only be unwrapped if the assets are returned,
    /// otherwise the transaction will fail.
    public fun return_flashloan_base<BaseAsset, QuoteAsset>(
        self: &mut Pool<BaseAsset, QuoteAsset>,
        coin: Coin<BaseAsset>,
        flash_loan: FlashLoan,
    ) {
        let self = self.load_inner_mut();
        self.vault.return_flashloan_base(self.pool_id, coin, flash_loan);
    }

    /// Return the flashloaned quote assets to the Pool.
    /// FlashLoan object will only be unwrapped if the assets are returned,
    /// otherwise the transaction will fail.
    public fun return_flashloan_quote<BaseAsset, QuoteAsset>(
        self: &mut Pool<BaseAsset, QuoteAsset>,
        coin: Coin<QuoteAsset>,
        flash_loan: FlashLoan,
    ) {
        let self = self.load_inner_mut();
        self.vault.return_flashloan_quote(self.pool_id, coin, flash_loan);
    }

    // === Public-Mutative Functions * OPERATIONAL * ===

    /// Adds a price point along with a timestamp to the deep price.
    /// Allows for the calculation of deep price per base asset.
    public fun add_deep_price_point<BaseAsset, QuoteAsset, ReferenceBaseAsset, ReferenceQuoteAsset>(
        target_pool: &mut Pool<BaseAsset, QuoteAsset>,
        reference_pool: &Pool<ReferenceBaseAsset, ReferenceQuoteAsset>,
        clock: &Clock,
    ) {
        assert!(reference_pool.whitelisted() && reference_pool.registered_pool(), EIneligibleReferencePool);
        let reference_pool_price = reference_pool.mid_price(clock);

        let target_pool = target_pool.load_inner_mut();
        let reference_base_type = type_name::get<ReferenceBaseAsset>();
        let reference_quote_type = type_name::get<ReferenceQuoteAsset>();
        let target_base_type = type_name::get<BaseAsset>();
        let target_quote_type = type_name::get<QuoteAsset>();
        let deep_type = type_name::get<DEEP>();
        let timestamp = clock.timestamp_ms();

        assert!(
            reference_base_type == deep_type || reference_quote_type == deep_type,
            EIneligibleTargetPool,
        );

        let reference_deep_is_base = reference_base_type == deep_type;
        let reference_other_type = if (reference_deep_is_base) {
            reference_quote_type
        } else {
            reference_base_type
        };
        let reference_other_is_target_base = reference_other_type == target_base_type;
        let reference_other_is_target_quote = reference_other_type == target_quote_type;
        assert!(
            reference_other_is_target_base || reference_other_is_target_quote,
            EIneligibleTargetPool,
        );

        // For DEEP/USDC pool, reference_deep_is_base is true, DEEP per USDC is reference_pool_price
        // For USDC/DEEP pool, reference_deep_is_base is false, USDC per DEEP is reference_pool_price
        let deep_per_reference_other_price = if (reference_deep_is_base) {
            math::div(1_000_000_000, reference_pool_price)
        } else {
            reference_pool_price
        };

        // For USDC/SUI pool, reference_other_is_target_base is true, add price point to deep per base
        // For SUI/USDC pool, reference_other_is_target_base is false, add price point to deep per quote
        if (reference_other_is_target_base) {
            target_pool.deep_price.add_price_point(deep_per_reference_other_price, timestamp, true);
        } else {
            target_pool
                .deep_price
                .add_price_point(deep_per_reference_other_price, timestamp, false);
        }
    }

    /// Burns DEEP tokens from the pool. Amount to burn is within history
    public fun burn_deep<BaseAsset, QuoteAsset>(
        self: &mut Pool<BaseAsset, QuoteAsset>,
        treasury_cap: &mut ProtectedTreasury,
        ctx: &mut TxContext,
    ): u64 {
        let self = self.load_inner_mut();
        let balance_to_burn = self.state.history_mut().reset_balance_to_burn();
        assert!(balance_to_burn > 0, ENoAmountToBurn);
        let deep_to_burn = self.vault.withdraw_deep_to_burn(balance_to_burn).into_coin(ctx);
        let amount_burned = deep_to_burn.value();
        token::deep::burn(treasury_cap, deep_to_burn);

        amount_burned
    }

    // === Public-Mutative Functions * ADMIN * ===
    /// Create a new pool. The pool is registered in the registry.
    /// Checks are performed to ensure the tick size, lot size, and min size are valid.
    /// The creation fee is transferred to the treasury address.
    /// Returns the id of the pool created
    public fun create_pool_admin<BaseAsset, QuoteAsset>(
        registry: &mut Registry,
        tick_size: u64,
        lot_size: u64,
        min_size: u64,
        creation_fee: Coin<DEEP>,
        whitelisted_pool: bool,
        stable_pool: bool,
        _cap: &DeepbookAdminCap,
        ctx: &mut TxContext,
    ): ID {
        create_pool<BaseAsset, QuoteAsset>(
            registry,
            tick_size,
            lot_size,
            min_size,
            creation_fee,
            whitelisted_pool,
            stable_pool,
            ctx,
        )
    }

    /// Unregister a pool in case it needs to be redeployed.
    public fun unregister_pool_admin<BaseAsset, QuoteAsset>(
        self: &mut Pool<BaseAsset, QuoteAsset>,
        registry: &mut Registry,
        _cap: &DeepbookAdminCap,
    ) {
        let self = self.load_inner_mut();
        assert!(self.registered_pool, EPoolNotRegistered);
        self.registered_pool = false;
        registry.unregister_pool<BaseAsset, QuoteAsset>();
    }

    /// Takes the registry and updates the allowed version within pool
    /// Only admin can update the allowed versions
    /// This function does not have version restrictions
    public fun update_allowed_versions<BaseAsset, QuoteAsset>(
        self: &mut Pool<BaseAsset, QuoteAsset>,
        registry: &Registry,
        _cap: &DeepbookAdminCap,
    ) {
        let allowed_versions = registry.allowed_versions();
        let inner: &mut PoolInner<BaseAsset, QuoteAsset> = self.inner.load_value_mut();
        inner.allowed_versions = allowed_versions;
    }

    // === Public-View Functions ===
    /// Accessor to check if the pool is whitelisted.
    public fun whitelisted<BaseAsset, QuoteAsset>(self: &Pool<BaseAsset, QuoteAsset>): bool {
        self.load_inner().state.governance().whitelisted()
    }

    // Accessor to check if pool is registered
    public fun registered_pool<BaseAsset, QuoteAsset>(self: &Pool<BaseAsset, QuoteAsset>): bool {
        self.load_inner().registered_pool
    }

    /// Dry run to determine the quote quantity out for a given base quantity.
    public fun get_quote_quantity_out<BaseAsset, QuoteAsset>(
        self: &Pool<BaseAsset, QuoteAsset>,
        base_quantity: u64,
        clock: &Clock,
    ): (u64, u64, u64) {
        self.get_quantity_out(base_quantity, 0, clock)
    }

    /// Dry run to determine the base quantity out for a given quote quantity.
    public fun get_base_quantity_out<BaseAsset, QuoteAsset>(
        self: &Pool<BaseAsset, QuoteAsset>,
        quote_quantity: u64,
        clock: &Clock,
    ): (u64, u64, u64) {
        self.get_quantity_out(0, quote_quantity, clock)
    }

    /// Dry run to determine the quantity out for a given base or quote quantity.
    /// Only one out of base or quote quantity should be non-zero.
    /// Returns the (base_quantity_out, quote_quantity_out, deep_quantity_required)
    public fun get_quantity_out<BaseAsset, QuoteAsset>(
        self: &Pool<BaseAsset, QuoteAsset>,
        base_quantity: u64,
        quote_quantity: u64,
        clock: &Clock,
    ): (u64, u64, u64) {
        let whitelist = self.whitelisted();
        let self = self.load_inner();
        let params = self.state.governance().trade_params();
        let (taker_fee, _) = (params.taker_fee(), params.maker_fee());
        let deep_price = self.deep_price.get_order_deep_price(whitelist);
        self
            .book
            .get_quantity_out(
                base_quantity,
                quote_quantity,
                taker_fee,
                deep_price,
                self.book.lot_size(),
                clock.timestamp_ms(),
            )
    }

    /// Returns the mid price of the pool.
    public fun mid_price<BaseAsset, QuoteAsset>(
        self: &Pool<BaseAsset, QuoteAsset>,
        clock: &Clock,
    ): u64 {
        self.load_inner().book.mid_price(clock.timestamp_ms())
    }

    /// Returns the order_id for all open order for the balance_manager in the pool.
    public fun account_open_orders<BaseAsset, QuoteAsset>(
        self: &Pool<BaseAsset, QuoteAsset>,
        balance_manager: &BalanceManager,
    ): VecSet<u128> {
        let self = self.load_inner();
        if (!self.state.account_exists(balance_manager.id())) {
            return vec_set::empty()
        };

        self.state.account(balance_manager.id()).open_orders()
    }

    /// Returns the (price_vec, quantity_vec) for the level2 order book.
    /// The price_low and price_high are inclusive, all orders within the range are returned.
    /// is_bid is true for bids and false for asks.
    public fun get_level2_range<BaseAsset, QuoteAsset>(
        self: &Pool<BaseAsset, QuoteAsset>,
        price_low: u64,
        price_high: u64,
        is_bid: bool,
        clock: &Clock,
    ): (vector<u64>, vector<u64>) {
        self
            .load_inner()
            .book
            .get_level2_range_and_ticks(price_low, price_high, constants::max_u64(), is_bid, clock.timestamp_ms())
    }

    /// Returns the (price_vec, quantity_vec) for the level2 order book.
    /// Ticks are the maximum number of ticks to return starting from best bid and best ask.
    /// (bid_price, bid_quantity, ask_price, ask_quantity) are returned as 4 vectors.
    /// The price vectors are sorted in descending order for bids and ascending order for asks.
    public fun get_level2_ticks_from_mid<BaseAsset, QuoteAsset>(
        self: &Pool<BaseAsset, QuoteAsset>,
        ticks: u64,
        clock: &Clock,
    ): (vector<u64>, vector<u64>, vector<u64>, vector<u64>) {
        let self = self.load_inner();
        let (bid_price, bid_quantity) = self
            .book
            .get_level2_range_and_ticks(
                constants::min_price(),
                constants::max_price(),
                ticks,
                true,
                clock.timestamp_ms()
            );
        let (ask_price, ask_quantity) = self
            .book
            .get_level2_range_and_ticks(
                constants::min_price(),
                constants::max_price(),
                ticks,
                false,
                clock.timestamp_ms()
            );

        (bid_price, bid_quantity, ask_price, ask_quantity)
    }

    /// Get all balances held in this pool.
    public fun vault_balances<BaseAsset, QuoteAsset>(
        self: &Pool<BaseAsset, QuoteAsset>,
    ): (u64, u64, u64) {
        self.load_inner().vault.balances()
    }

    /// Get the ID of the pool given the asset types.
    public fun get_pool_id_by_asset<BaseAsset, QuoteAsset>(registry: &Registry): ID {
        registry.get_pool_id<BaseAsset, QuoteAsset>()
    }

    // === Public-Package Functions ===
    public(package) fun create_pool<BaseAsset, QuoteAsset>(
        registry: &mut Registry,
        tick_size: u64,
        lot_size: u64,
        min_size: u64,
        creation_fee: Coin<DEEP>,
        whitelisted_pool: bool,
        stable_pool: bool,
        ctx: &mut TxContext,
    ): ID {
        assert!(creation_fee.value() == constants::pool_creation_fee(), EInvalidFee);
        assert!(tick_size > 0, EInvalidTickSize);
        assert!(lot_size > 0, EInvalidLotSize);
        assert!(min_size > 0, EInvalidMinSize);
        assert!(min_size % lot_size == 0, EInvalidMinSize);
        assert!(!(whitelisted_pool && stable_pool), EPoolCannotBeBothWhitelistedAndStable);
        assert!(type_name::get<BaseAsset>() != type_name::get<QuoteAsset>(), ESameBaseAndQuote);

        let pool_id = object::new(ctx);
        let mut pool_inner = PoolInner<BaseAsset, QuoteAsset> {
            allowed_versions: registry.allowed_versions(),
            pool_id: pool_id.to_inner(),
            book: book::empty(tick_size, lot_size, min_size, ctx),
            state: state::empty(stable_pool, ctx),
            vault: vault::empty(),
            deep_price: deep_price::empty(),
            registered_pool: true,
        };
        if (whitelisted_pool) {
            pool_inner.set_whitelist(ctx);
        };
        let params = pool_inner.state.governance().trade_params();
        let taker_fee = params.taker_fee();
        let maker_fee = params.maker_fee();
        let treasury_address = registry.treasury_address();
        let pool = Pool<BaseAsset, QuoteAsset> {
            id: pool_id,
            inner: versioned::create(constants::current_version(), pool_inner, ctx),
        };
        let pool_id = object::id(&pool);
        registry.register_pool<BaseAsset, QuoteAsset>(pool_id);
        event::emit(PoolCreated<BaseAsset, QuoteAsset> {
            pool_id,
            taker_fee,
            maker_fee,
            tick_size,
            lot_size,
            min_size,
            whitelisted_pool,
            treasury_address,
        });

        transfer::public_transfer(creation_fee, treasury_address);
        transfer::share_object(pool);

        pool_id
    }

    public(package) fun bids<BaseAsset, QuoteAsset>(
        self: &PoolInner<BaseAsset, QuoteAsset>,
    ): &BigVector<Order> {
        self.book.bids()
    }

    public(package) fun asks<BaseAsset, QuoteAsset>(
        self: &PoolInner<BaseAsset, QuoteAsset>,
    ): &BigVector<Order> {
        self.book.asks()
    }

    public(package) fun load_inner<BaseAsset, QuoteAsset>(
        self: &Pool<BaseAsset, QuoteAsset>,
    ): &PoolInner<BaseAsset, QuoteAsset> {
        let inner: &PoolInner<BaseAsset, QuoteAsset> = self.inner.load_value();
        let package_version = constants::current_version();
        assert!(inner.allowed_versions.contains(&package_version), EPackageVersionDisabled);

        inner
    }

    public(package) fun load_inner_mut<BaseAsset, QuoteAsset>(
        self: &mut Pool<BaseAsset, QuoteAsset>,
    ): &mut PoolInner<BaseAsset, QuoteAsset> {
        let inner: &mut PoolInner<BaseAsset, QuoteAsset> = self.inner.load_value_mut();
        let package_version = constants::current_version();
        assert!(inner.allowed_versions.contains(&package_version), EPackageVersionDisabled);

        inner
    }

    // === Private Functions ===
    /// Set a pool as a whitelist pool at pool creation. Whitelist pools have zero fees.
    fun set_whitelist<BaseAsset, QuoteAsset>(
        self: &mut PoolInner<BaseAsset, QuoteAsset>,
        ctx: &TxContext,
    ) {
        let base = type_name::get<BaseAsset>();
        let quote = type_name::get<QuoteAsset>();
        let deep_type = type_name::get<DEEP>();
        assert!(base == deep_type || quote == deep_type, EIneligibleWhitelist);

        self.state.governance_mut(ctx).set_whitelist(true);
    }

    fun place_order_int<BaseAsset, QuoteAsset>(
        self: &mut Pool<BaseAsset, QuoteAsset>,
        balance_manager: &mut BalanceManager,
        trade_proof: &TradeProof,
        client_order_id: u64,
        order_type: u8,
        self_matching_option: u8,
        price: u64,
        quantity: u64,
        is_bid: bool,
        pay_with_deep: bool,
        expire_timestamp: u64,
        clock: &Clock,
        market_order: bool,
        ctx: &TxContext,
    ): OrderInfo {
        let whitelist = self.whitelisted();
        assert!(pay_with_deep || whitelist, EFeeTypeNotSupported);

        let self = self.load_inner_mut();
        let mut order_info = order_info::new(
            self.pool_id,
            balance_manager.id(),
            client_order_id,
            ctx.sender(),
            order_type,
            self_matching_option,
            price,
            quantity,
            is_bid,
            pay_with_deep,
            ctx.epoch(),
            expire_timestamp,
            self.deep_price.get_order_deep_price(whitelist),
            market_order,
        );
        self.book.create_order(&mut order_info, clock.timestamp_ms());
        let (settled, owed) = self
            .state
            .process_create(
                &mut order_info,
                    ctx,
            );
        self.vault.settle_balance_manager(settled, owed, balance_manager, trade_proof);
        if (order_info.remaining_quantity() > 0) order_info.emit_order_placed();

        order_info
    }
}<|MERGE_RESOLUTION|>--- conflicted
+++ resolved
@@ -41,13 +41,10 @@
     const EIneligibleTargetPool: u64 = 11;
     const ENoAmountToBurn: u64 = 12;
     const EPackageVersionDisabled: u64 = 13;
-<<<<<<< HEAD
+    const EMinimumQuantityOutNotMet: u64 = 14;
     const EInvalidStake: u64 = 15;
-=======
-    const EMinimumQuantityOutNotMet: u64 = 14;
     const EPoolNotRegistered: u64 = 16;    
     const EPoolCannotBeBothWhitelistedAndStable: u64 = 17;
->>>>>>> c4c0e811
 
     // === Structs ===
     public struct Pool<phantom BaseAsset, phantom QuoteAsset> has key {
