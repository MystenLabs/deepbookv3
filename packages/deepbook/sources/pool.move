// Copyright (c) Mysten Labs, Inc.
// SPDX-License-Identifier: Apache-2.0

/// Public-facing interface for the package.
module deepbook::pool {
    // === Imports ===
    use std::type_name;
    use sui::{
        coin::{Self, Coin},
        clock::Clock,
        event,
        vec_set::{Self, VecSet},
        versioned::{Self, Versioned},
    };
    use deepbook::{
        math,
        constants,
        balance_manager::{Self, BalanceManager, TradeProof},
        order_info::{Self, OrderInfo},
        book::{Self, Book},
        state::{Self, State},
        vault::{Self, Vault, FlashLoan},
        deep_price::{Self, DeepPrice},
        registry::{DeepbookAdminCap, Registry},
        big_vector::BigVector,
        order::Order,
    };
    use token::deep::{DEEP, ProtectedTreasury};

    // === Errors ===
    const EInvalidFee: u64 = 1;
    const ESameBaseAndQuote: u64 = 2;
    const EInvalidTickSize: u64 = 3;
    const EInvalidLotSize: u64 = 4;
    const EInvalidMinSize: u64 = 5;
    const EInvalidQuantityIn: u64 = 6;
    const EIneligibleWhitelist: u64 = 7;
    const EIneligibleReferencePool: u64 = 8;
    const EFeeTypeNotSupported: u64 = 9;
    const EInvalidOrderBalanceManager: u64 = 10;
    const EIneligibleTargetPool: u64 = 11;
    const ENoAmountToBurn: u64 = 12;
    const EPackageVersionDisabled: u64 = 13;
    const EMinimumQuantityOutNotMet: u64 = 14;
<<<<<<< HEAD
    const EInvalidStake: u64 = 15;

=======
    const EPoolNotRegistered: u64 = 15;
    const EPoolCannotBeBothWhitelistedAndStable: u64 = 16;
    
>>>>>>> 4c1318cb
    // === Structs ===
    public struct Pool<phantom BaseAsset, phantom QuoteAsset> has key {
        id: UID,
        inner: Versioned,
    }

    public struct PoolInner<phantom BaseAsset, phantom QuoteAsset> has store {
        allowed_versions: VecSet<u64>,
        pool_id: ID,
        book: Book,
        state: State,
        vault: Vault<BaseAsset, QuoteAsset>,
        deep_price: DeepPrice,
        registered_pool: bool,
    }

    public struct PoolCreated<phantom BaseAsset, phantom QuoteAsset> has copy, store, drop {
        pool_id: ID,
        taker_fee: u64,
        maker_fee: u64,
        tick_size: u64,
        lot_size: u64,
        min_size: u64,
        whitelisted_pool: bool,
        treasury_address: address,
    }

    // === Public-Mutative Functions * EXCHANGE * ===
    /// Place a limit order. Quantity is in base asset terms.
    /// For current version pay_with_deep must be true, so the fee will be paid with DEEP tokens.
    public fun place_limit_order<BaseAsset, QuoteAsset>(
        self: &mut Pool<BaseAsset, QuoteAsset>,
        balance_manager: &mut BalanceManager,
        trade_proof: &TradeProof,
        client_order_id: u64,
        order_type: u8,
        self_matching_option: u8,
        price: u64,
        quantity: u64,
        is_bid: bool,
        pay_with_deep: bool,
        expire_timestamp: u64,
        clock: &Clock,
        ctx: &TxContext,
    ): OrderInfo {
        self.place_order_int(
            balance_manager,
            trade_proof,
            client_order_id,
            order_type,
            self_matching_option,
            price,
            quantity,
            is_bid,
            pay_with_deep,
            expire_timestamp,
            clock,
            false,
            ctx,
        )
    }

    /// Place a market order. Quantity is in base asset terms. Calls place_limit_order with
    /// a price of MAX_PRICE for bids and MIN_PRICE for asks. Any quantity not filled is cancelled.
    public fun place_market_order<BaseAsset, QuoteAsset>(
        self: &mut Pool<BaseAsset, QuoteAsset>,
        balance_manager: &mut BalanceManager,
        trade_proof: &TradeProof,
        client_order_id: u64,
        self_matching_option: u8,
        quantity: u64,
        is_bid: bool,
        pay_with_deep: bool,
        clock: &Clock,
        ctx: &TxContext,
    ): OrderInfo {
        self.place_order_int(
            balance_manager,
            trade_proof,
            client_order_id,
            constants::immediate_or_cancel(),
            self_matching_option,
            if (is_bid) constants::max_price() else constants::min_price(),
            quantity,
            is_bid,
            pay_with_deep,
            clock.timestamp_ms(),
            clock,
            true,
            ctx,
        )
    }

    /// Swap exact base quantity without needing a `balance_manager`.
    /// DEEP quantity can be overestimated. Returns three `Coin` objects:
    /// base, quote, and deep. Some base quantity may be left over, if the
    /// input quantity is not divisible by lot size.
    public fun swap_exact_base_for_quote<BaseAsset, QuoteAsset>(
        self: &mut Pool<BaseAsset, QuoteAsset>,
        base_in: Coin<BaseAsset>,
        deep_in: Coin<DEEP>,
        min_quote_out: u64,
        clock: &Clock,
        ctx: &mut TxContext,
    ): (Coin<BaseAsset>, Coin<QuoteAsset>, Coin<DEEP>) {
        let quote_in = coin::zero(ctx);

        self.swap_exact_quantity(
            base_in,
            quote_in,
            deep_in,
            min_quote_out,
            clock,
            ctx,
        )
    }

    /// Swap exact quote quantity without needing a `balance_manager`.
    /// DEEP quantity can be overestimated. Returns three `Coin` objects:
    /// base, quote, and deep. Some quote quantity may be left over if the
    /// input quantity is not divisible by lot size.
    public fun swap_exact_quote_for_base<BaseAsset, QuoteAsset>(
        self: &mut Pool<BaseAsset, QuoteAsset>,
        quote_in: Coin<QuoteAsset>,
        deep_in: Coin<DEEP>,
        min_base_out: u64,
        clock: &Clock,
        ctx: &mut TxContext,
    ): (Coin<BaseAsset>, Coin<QuoteAsset>, Coin<DEEP>) {
        let base_in = coin::zero(ctx);

        self.swap_exact_quantity(
            base_in,
            quote_in,
            deep_in,
            min_base_out,
            clock,
            ctx,
        )
    }

    /// Swap exact quantity without needing an balance_manager.
    public fun swap_exact_quantity<BaseAsset, QuoteAsset>(
        self: &mut Pool<BaseAsset, QuoteAsset>,
        base_in: Coin<BaseAsset>,
        quote_in: Coin<QuoteAsset>,
        deep_in: Coin<DEEP>,
        min_out: u64,
        clock: &Clock,
        ctx: &mut TxContext,
    ): (Coin<BaseAsset>, Coin<QuoteAsset>, Coin<DEEP>) {
        let mut base_quantity = base_in.value();
        let quote_quantity = quote_in.value();
        assert!((base_quantity > 0) != (quote_quantity > 0), EInvalidQuantityIn);

        let pay_with_deep = deep_in.value() > 0;
        let is_bid = quote_quantity > 0;
        if (is_bid) {
            (base_quantity, _, _) = self.get_quantity_out(0, quote_quantity, clock);
        };
        base_quantity = base_quantity - base_quantity % self.load_inner().book.lot_size();
        if (base_quantity < self.load_inner().book.min_size()) {
            return (base_in, quote_in, deep_in)
        };

        let mut temp_balance_manager = balance_manager::new(ctx);
        let trade_proof = temp_balance_manager.generate_proof_as_owner(ctx);
        temp_balance_manager.deposit(base_in, ctx);
        temp_balance_manager.deposit(quote_in, ctx);
        temp_balance_manager.deposit(deep_in, ctx);

        self.place_market_order(
            &mut temp_balance_manager,
            &trade_proof,
            0,
            constants::self_matching_allowed(),
            base_quantity,
            is_bid,
            pay_with_deep,
            clock,
            ctx,
        );

        let base_out = temp_balance_manager
            .withdraw_all<BaseAsset>(ctx);
        let quote_out = temp_balance_manager
            .withdraw_all<QuoteAsset>(ctx);
        let deep_out = temp_balance_manager.withdraw_all<DEEP>(ctx);

        if (is_bid) {
            assert!(base_out.value() >= min_out, EMinimumQuantityOutNotMet);
        } else {
            assert!(quote_out.value() >= min_out, EMinimumQuantityOutNotMet);
        };

        temp_balance_manager.delete();

        (base_out, quote_out, deep_out)
    }

    /// Modifies an order given order_id and new_quantity.
    /// New quantity must be less than the original quantity and more
    /// than the filled quantity. Order must not have already expired.
    public fun modify_order<BaseAsset, QuoteAsset>(
        self: &mut Pool<BaseAsset, QuoteAsset>,
        balance_manager: &mut BalanceManager,
        trade_proof: &TradeProof,
        order_id: u128,
        new_quantity: u64,
        clock: &Clock,
        ctx: &TxContext,
    ) {
        let self = self.load_inner_mut();
        let (cancel_quantity, order) = self
            .book
            .modify_order(order_id, new_quantity, clock.timestamp_ms());
        assert!(order.balance_manager_id() == balance_manager.id(), EInvalidOrderBalanceManager);
        let (settled, owed) = self
            .state
            .process_modify(balance_manager.id(), cancel_quantity, order, ctx);
        self.vault.settle_balance_manager(settled, owed, balance_manager, trade_proof);

        order.emit_order_modified<BaseAsset, QuoteAsset>(
            self.pool_id,
            ctx.sender(),
            clock.timestamp_ms(),
        );
    }

    /// Cancel an order. The order must be owned by the balance_manager.
    /// The order is removed from the book and the balance_manager's open orders.
    /// The balance_manager's balance is updated with the order's remaining quantity.
    /// Order canceled event is emitted.
    public fun cancel_order<BaseAsset, QuoteAsset>(
        self: &mut Pool<BaseAsset, QuoteAsset>,
        balance_manager: &mut BalanceManager,
        trade_proof: &TradeProof,
        order_id: u128,
        clock: &Clock,
        ctx: &TxContext,
    ) {
        let self = self.load_inner_mut();
        let mut order = self.book.cancel_order(order_id);
        assert!(order.balance_manager_id() == balance_manager.id(), EInvalidOrderBalanceManager);
        let (settled, owed) = self.state.process_cancel(&mut order, balance_manager.id(), ctx);
        self.vault.settle_balance_manager(settled, owed, balance_manager, trade_proof);

        order.emit_order_canceled<BaseAsset, QuoteAsset>(
            self.pool_id,
            ctx.sender(),
            clock.timestamp_ms(),
        );
    }

    /// Cancel multiple orders within a vector. The orders must be owned by the balance_manager.
    /// The orders are removed from the book and the balance_manager's open orders.
    /// Order canceled events are emitted.
    /// If any order fails to cancel, no orders will be cancelled.
    public fun cancel_orders<BaseAsset, QuoteAsset>(
        self: &mut Pool<BaseAsset, QuoteAsset>,
        balance_manager: &mut BalanceManager,
        trade_proof: &TradeProof,
        order_ids: vector<u128>,
        clock: &Clock,
        ctx: &TxContext,
    ) {
        let mut i = 0;
        while (i < order_ids.length()) {
            let order_id = order_ids[i];
            self.cancel_order(balance_manager, trade_proof, order_id, clock, ctx);
            i = i + 1;
        }
    }

    /// Cancel all open orders placed by the balance manager in the pool.
    public fun cancel_all_orders<BaseAsset, QuoteAsset>(
        self: &mut Pool<BaseAsset, QuoteAsset>,
        balance_manager: &mut BalanceManager,
        trade_proof: &TradeProof,
        clock: &Clock,
        ctx: &TxContext,
    ) {
        let inner = self.load_inner_mut();
        let mut open_orders = vector[];
        if (inner.state.account_exists(balance_manager.id())) {
            open_orders = inner.state.account(balance_manager.id()).open_orders().into_keys();
        };

        let mut i = 0;
        while (i < open_orders.length()) {
            let order_id = open_orders[i];
            self.cancel_order(balance_manager, trade_proof, order_id, clock, ctx);
            i = i + 1;
        }
    }

    /// Withdraw settled amounts to the `balance_manager`.
    public fun withdraw_settled_amounts<BaseAsset, QuoteAsset>(
        self: &mut Pool<BaseAsset, QuoteAsset>,
        balance_manager: &mut BalanceManager,
        trade_proof: &TradeProof,
    ) {
        let self = self.load_inner_mut();
        let (settled, owed) = self.state.withdraw_settled_amounts(balance_manager.id());
        self.vault.settle_balance_manager(settled, owed, balance_manager, trade_proof);
    }

    // === Public-Mutative Functions * GOVERNANCE * ===
    /// Stake DEEP tokens to the pool. The balance_manager must have enough DEEP tokens.
    /// The balance_manager's data is updated with the staked amount.
    public fun stake<BaseAsset, QuoteAsset>(
        self: &mut Pool<BaseAsset, QuoteAsset>,
        balance_manager: &mut BalanceManager,
        trade_proof: &TradeProof,
        amount: u64,
        ctx: &TxContext,
    ) {
        assert!(amount > 0, EInvalidStake);
        let self = self.load_inner_mut();
        let (settled, owed) = self.state.process_stake(balance_manager.id(), amount, ctx);
        self.vault.settle_balance_manager(settled, owed, balance_manager, trade_proof);
    }

    /// Unstake DEEP tokens from the pool. The balance_manager must have enough staked DEEP tokens.
    /// The balance_manager's data is updated with the unstaked amount.
    /// Balance is transferred to the balance_manager immediately.
    public fun unstake<BaseAsset, QuoteAsset>(
        self: &mut Pool<BaseAsset, QuoteAsset>,
        balance_manager: &mut BalanceManager,
        trade_proof: &TradeProof,
        ctx: &TxContext,
    ) {
        let self = self.load_inner_mut();
        let (settled, owed) = self.state.process_unstake(balance_manager.id(), ctx);
        self.vault.settle_balance_manager(settled, owed, balance_manager, trade_proof);
    }

    /// Submit a proposal to change the taker fee, maker fee, and stake required.
    /// The balance_manager must have enough staked DEEP tokens to participate.
    /// Each balance_manager can only submit one proposal per epoch.
    /// If the maximum proposal is reached, the proposal with the lowest vote is removed.
    /// If the balance_manager has less voting power than the lowest voted proposal, the proposal is not added.
    public fun submit_proposal<BaseAsset, QuoteAsset>(
        self: &mut Pool<BaseAsset, QuoteAsset>,
        balance_manager: &mut BalanceManager,
        trade_proof: &TradeProof,
        taker_fee: u64,
        maker_fee: u64,
        stake_required: u64,
        ctx: &TxContext,
    ) {
        let self = self.load_inner_mut();
        balance_manager.validate_proof(trade_proof);
        self
            .state
            .process_proposal(balance_manager.id(), taker_fee, maker_fee, stake_required, ctx);
    }

    /// Vote on a proposal. The balance_manager must have enough staked DEEP tokens to participate.
    /// Full voting power of the balance_manager is used.
    /// Voting for a new proposal will remove the vote from the previous proposal.
    public fun vote<BaseAsset, QuoteAsset>(
        self: &mut Pool<BaseAsset, QuoteAsset>,
        balance_manager: &mut BalanceManager,
        trade_proof: &TradeProof,
        proposal_id: ID,
        ctx: &TxContext,
    ) {
        let self = self.load_inner_mut();
        balance_manager.validate_proof(trade_proof);
        self.state.process_vote(balance_manager.id(), proposal_id, ctx);
    }

    /// Claim the rewards for the balance_manager. The balance_manager must have rewards to claim.
    /// The balance_manager's data is updated with the claimed rewards.
    public fun claim_rebates<BaseAsset, QuoteAsset>(
        self: &mut Pool<BaseAsset, QuoteAsset>,
        balance_manager: &mut BalanceManager,
        trade_proof: &TradeProof,
        ctx: &TxContext,
    ) {
        let self = self.load_inner_mut();
        let (settled, owed) = self.state.process_claim_rebates(balance_manager.id(), ctx);
        self.vault.settle_balance_manager(settled, owed, balance_manager, trade_proof);
    }

    // === Public-Mutative Functions * FLASHLOAN * ===
    /// Borrow base assets from the Pool. A hot potato is returned,
    /// forcing the borrower to return the assets within the same transaction.
    public fun borrow_flashloan_base<BaseAsset, QuoteAsset>(
        self: &mut Pool<BaseAsset, QuoteAsset>,
        base_amount: u64,
        ctx: &mut TxContext,
    ): (Coin<BaseAsset>, FlashLoan) {
        let self = self.load_inner_mut();
        self.vault.borrow_flashloan_base(self.pool_id, base_amount, ctx)
    }

    /// Borrow quote assets from the Pool. A hot potato is returned,
    /// forcing the borrower to return the assets within the same transaction.
    public fun borrow_flashloan_quote<BaseAsset, QuoteAsset>(
        self: &mut Pool<BaseAsset, QuoteAsset>,
        quote_amount: u64,
        ctx: &mut TxContext,
    ): (Coin<QuoteAsset>, FlashLoan) {
        let self = self.load_inner_mut();
        self.vault.borrow_flashloan_quote(self.pool_id, quote_amount, ctx)
    }

    /// Return the flashloaned base assets to the Pool.
    /// FlashLoan object will only be unwrapped if the assets are returned,
    /// otherwise the transaction will fail.
    public fun return_flashloan_base<BaseAsset, QuoteAsset>(
        self: &mut Pool<BaseAsset, QuoteAsset>,
        coin: Coin<BaseAsset>,
        flash_loan: FlashLoan,
    ) {
        let self = self.load_inner_mut();
        self.vault.return_flashloan_base(self.pool_id, coin, flash_loan);
    }

    /// Return the flashloaned quote assets to the Pool.
    /// FlashLoan object will only be unwrapped if the assets are returned,
    /// otherwise the transaction will fail.
    public fun return_flashloan_quote<BaseAsset, QuoteAsset>(
        self: &mut Pool<BaseAsset, QuoteAsset>,
        coin: Coin<QuoteAsset>,
        flash_loan: FlashLoan,
    ) {
        let self = self.load_inner_mut();
        self.vault.return_flashloan_quote(self.pool_id, coin, flash_loan);
    }

    // === Public-Mutative Functions * OPERATIONAL * ===

    /// Adds a price point along with a timestamp to the deep price.
    /// Allows for the calculation of deep price per base asset.
    public fun add_deep_price_point<BaseAsset, QuoteAsset, ReferenceBaseAsset, ReferenceQuoteAsset>(
        target_pool: &mut Pool<BaseAsset, QuoteAsset>,
        reference_pool: &Pool<ReferenceBaseAsset, ReferenceQuoteAsset>,
        clock: &Clock,
    ) {
        assert!(reference_pool.whitelisted() && reference_pool.registered_pool(), EIneligibleReferencePool);
        let reference_pool_price = reference_pool.mid_price(clock);

        let target_pool = target_pool.load_inner_mut();
        let reference_base_type = type_name::get<ReferenceBaseAsset>();
        let reference_quote_type = type_name::get<ReferenceQuoteAsset>();
        let target_base_type = type_name::get<BaseAsset>();
        let target_quote_type = type_name::get<QuoteAsset>();
        let deep_type = type_name::get<DEEP>();
        let timestamp = clock.timestamp_ms();

        assert!(
            reference_base_type == deep_type || reference_quote_type == deep_type,
            EIneligibleTargetPool,
        );

        let reference_deep_is_base = reference_base_type == deep_type;
        let reference_other_type = if (reference_deep_is_base) {
            reference_quote_type
        } else {
            reference_base_type
        };
        let reference_other_is_target_base = reference_other_type == target_base_type;
        let reference_other_is_target_quote = reference_other_type == target_quote_type;
        assert!(
            reference_other_is_target_base || reference_other_is_target_quote,
            EIneligibleTargetPool,
        );

        // For DEEP/USDC pool, reference_deep_is_base is true, DEEP per USDC is reference_pool_price
        // For USDC/DEEP pool, reference_deep_is_base is false, USDC per DEEP is reference_pool_price
        let deep_per_reference_other_price = if (reference_deep_is_base) {
            math::div(1_000_000_000, reference_pool_price)
        } else {
            reference_pool_price
        };

        // For USDC/SUI pool, reference_other_is_target_base is true, add price point to deep per base
        // For SUI/USDC pool, reference_other_is_target_base is false, add price point to deep per quote
        if (reference_other_is_target_base) {
            target_pool.deep_price.add_price_point(deep_per_reference_other_price, timestamp, true);
        } else {
            target_pool
                .deep_price
                .add_price_point(deep_per_reference_other_price, timestamp, false);
        }
    }

    /// Burns DEEP tokens from the pool. Amount to burn is within history
    public fun burn_deep<BaseAsset, QuoteAsset>(
        self: &mut Pool<BaseAsset, QuoteAsset>,
        treasury_cap: &mut ProtectedTreasury,
        ctx: &mut TxContext,
    ): u64 {
        let self = self.load_inner_mut();
        let balance_to_burn = self.state.history_mut().reset_balance_to_burn();
        assert!(balance_to_burn > 0, ENoAmountToBurn);
        let deep_to_burn = self.vault.withdraw_deep_to_burn(balance_to_burn).into_coin(ctx);
        let amount_burned = deep_to_burn.value();
        token::deep::burn(treasury_cap, deep_to_burn);

        amount_burned
    }

    // === Public-Mutative Functions * ADMIN * ===
    /// Create a new pool. The pool is registered in the registry.
    /// Checks are performed to ensure the tick size, lot size, and min size are valid.
    /// The creation fee is transferred to the treasury address.
    /// Returns the id of the pool created
    public fun create_pool_admin<BaseAsset, QuoteAsset>(
        registry: &mut Registry,
        tick_size: u64,
        lot_size: u64,
        min_size: u64,
        creation_fee: Coin<DEEP>,
        whitelisted_pool: bool,
        stable_pool: bool,
        _cap: &DeepbookAdminCap,
        ctx: &mut TxContext,
    ): ID {
        create_pool<BaseAsset, QuoteAsset>(
            registry,
            tick_size,
            lot_size,
            min_size,
            creation_fee,
            whitelisted_pool,
            stable_pool,
            ctx,
        )
    }

    /// Unregister a pool in case it needs to be redeployed.
    public fun unregister_pool_admin<BaseAsset, QuoteAsset>(
        self: &mut Pool<BaseAsset, QuoteAsset>,
        registry: &mut Registry,
        _cap: &DeepbookAdminCap,
    ) {
        let self = self.load_inner_mut();
        assert!(self.registered_pool, EPoolNotRegistered);
        self.registered_pool = false;
        registry.unregister_pool<BaseAsset, QuoteAsset>();
    }

    /// Takes the registry and updates the allowed version within pool
    /// Only admin can update the allowed versions
    /// This function does not have version restrictions
    public fun update_allowed_versions<BaseAsset, QuoteAsset>(
        self: &mut Pool<BaseAsset, QuoteAsset>,
        registry: &Registry,
        _cap: &DeepbookAdminCap,
    ) {
        let allowed_versions = registry.allowed_versions();
        let inner: &mut PoolInner<BaseAsset, QuoteAsset> = self.inner.load_value_mut();
        inner.allowed_versions = allowed_versions;
    }

    // === Public-View Functions ===
    /// Accessor to check if the pool is whitelisted.
    public fun whitelisted<BaseAsset, QuoteAsset>(self: &Pool<BaseAsset, QuoteAsset>): bool {
        self.load_inner().state.governance().whitelisted()
    }

    public fun registered_pool<BaseAsset, QuoteAsset>(self: &Pool<BaseAsset, QuoteAsset>): bool {
        self.load_inner().registered_pool
    }

    /// Dry run to determine the quote quantity out for a given base quantity.
    public fun get_quote_quantity_out<BaseAsset, QuoteAsset>(
        self: &Pool<BaseAsset, QuoteAsset>,
        base_quantity: u64,
        clock: &Clock,
    ): (u64, u64, u64) {
        self.get_quantity_out(base_quantity, 0, clock)
    }

    /// Dry run to determine the base quantity out for a given quote quantity.
    public fun get_base_quantity_out<BaseAsset, QuoteAsset>(
        self: &Pool<BaseAsset, QuoteAsset>,
        quote_quantity: u64,
        clock: &Clock,
    ): (u64, u64, u64) {
        self.get_quantity_out(0, quote_quantity, clock)
    }

    /// Dry run to determine the quantity out for a given base or quote quantity.
    /// Only one out of base or quote quantity should be non-zero.
    /// Returns the (base_quantity_out, quote_quantity_out, deep_quantity_required)
    public fun get_quantity_out<BaseAsset, QuoteAsset>(
        self: &Pool<BaseAsset, QuoteAsset>,
        base_quantity: u64,
        quote_quantity: u64,
        clock: &Clock,
    ): (u64, u64, u64) {
        let whitelist = self.whitelisted();
        let self = self.load_inner();
        let params = self.state.governance().trade_params();
        let (taker_fee, _) = (params.taker_fee(), params.maker_fee());
        let deep_price = self.deep_price.get_order_deep_price(whitelist);
        self
            .book
            .get_quantity_out(
                base_quantity,
                quote_quantity,
                taker_fee,
                deep_price,
                self.book.lot_size(),
                clock.timestamp_ms(),
            )
    }

    /// Returns the mid price of the pool.
    public fun mid_price<BaseAsset, QuoteAsset>(
        self: &Pool<BaseAsset, QuoteAsset>,
        clock: &Clock,
    ): u64 {
        self.load_inner().book.mid_price(clock.timestamp_ms())
    }

    /// Returns the order_id for all open order for the balance_manager in the pool.
    public fun account_open_orders<BaseAsset, QuoteAsset>(
        self: &Pool<BaseAsset, QuoteAsset>,
        balance_manager: &BalanceManager,
    ): VecSet<u128> {
        let self = self.load_inner();
        if (!self.state.account_exists(balance_manager.id())) {
            return vec_set::empty()
        };

        self.state.account(balance_manager.id()).open_orders()
    }

    /// Returns the (price_vec, quantity_vec) for the level2 order book.
    /// The price_low and price_high are inclusive, all orders within the range are returned.
    /// is_bid is true for bids and false for asks.
    public fun get_level2_range<BaseAsset, QuoteAsset>(
        self: &Pool<BaseAsset, QuoteAsset>,
        price_low: u64,
        price_high: u64,
        is_bid: bool,
        clock: &Clock,
    ): (vector<u64>, vector<u64>) {
        self
            .load_inner()
            .book
            .get_level2_range_and_ticks(price_low, price_high, constants::max_u64(), is_bid, clock.timestamp_ms())
    }

    /// Returns the (price_vec, quantity_vec) for the level2 order book.
    /// Ticks are the maximum number of ticks to return starting from best bid and best ask.
    /// (bid_price, bid_quantity, ask_price, ask_quantity) are returned as 4 vectors.
    /// The price vectors are sorted in descending order for bids and ascending order for asks.
    public fun get_level2_ticks_from_mid<BaseAsset, QuoteAsset>(
        self: &Pool<BaseAsset, QuoteAsset>,
        ticks: u64,
        clock: &Clock,
    ): (vector<u64>, vector<u64>, vector<u64>, vector<u64>) {
        let self = self.load_inner();
        let (bid_price, bid_quantity) = self
            .book
            .get_level2_range_and_ticks(
                constants::min_price(),
                constants::max_price(),
                ticks,
                true,
                clock.timestamp_ms()
            );
        let (ask_price, ask_quantity) = self
            .book
            .get_level2_range_and_ticks(
                constants::min_price(),
                constants::max_price(),
                ticks,
                false,
                clock.timestamp_ms()
            );

        (bid_price, bid_quantity, ask_price, ask_quantity)
    }

    /// Get all balances held in this pool.
    public fun vault_balances<BaseAsset, QuoteAsset>(
        self: &Pool<BaseAsset, QuoteAsset>,
    ): (u64, u64, u64) {
        self.load_inner().vault.balances()
    }

    /// Get the ID of the pool given the asset types.
    public fun get_pool_id_by_asset<BaseAsset, QuoteAsset>(registry: &Registry): ID {
        registry.get_pool_id<BaseAsset, QuoteAsset>()
    }

    // === Public-Package Functions ===
    public(package) fun create_pool<BaseAsset, QuoteAsset>(
        registry: &mut Registry,
        tick_size: u64,
        lot_size: u64,
        min_size: u64,
        creation_fee: Coin<DEEP>,
        whitelisted_pool: bool,
        stable_pool: bool,
        ctx: &mut TxContext,
    ): ID {
        assert!(creation_fee.value() == constants::pool_creation_fee(), EInvalidFee);
        assert!(tick_size > 0, EInvalidTickSize);
        assert!(lot_size > 0, EInvalidLotSize);
        assert!(min_size > 0, EInvalidMinSize);
        assert!(min_size % lot_size == 0, EInvalidMinSize);
        assert!(!(whitelisted_pool && stable_pool), EPoolCannotBeBothWhitelistedAndStable);
        assert!(type_name::get<BaseAsset>() != type_name::get<QuoteAsset>(), ESameBaseAndQuote);

        let pool_id = object::new(ctx);
        let mut pool_inner = PoolInner<BaseAsset, QuoteAsset> {
            allowed_versions: registry.allowed_versions(),
            pool_id: pool_id.to_inner(),
            book: book::empty(tick_size, lot_size, min_size, ctx),
            state: state::empty(stable_pool, ctx),
            vault: vault::empty(),
            deep_price: deep_price::empty(),
            registered_pool: true,
        };
        if (whitelisted_pool) {
            pool_inner.set_whitelist(ctx);
        };
        let params = pool_inner.state.governance().trade_params();
        let taker_fee = params.taker_fee();
        let maker_fee = params.maker_fee();
        let treasury_address = registry.treasury_address();
        let pool = Pool<BaseAsset, QuoteAsset> {
            id: pool_id,
            inner: versioned::create(constants::current_version(), pool_inner, ctx),
        };
        let pool_id = object::id(&pool);
        registry.register_pool<BaseAsset, QuoteAsset>(pool_id);
        event::emit(PoolCreated<BaseAsset, QuoteAsset> {
            pool_id,
            taker_fee,
            maker_fee,
            tick_size,
            lot_size,
            min_size,
            whitelisted_pool,
            treasury_address,
        });

        transfer::public_transfer(creation_fee, treasury_address);
        transfer::share_object(pool);

        pool_id
    }

    public(package) fun bids<BaseAsset, QuoteAsset>(
        self: &PoolInner<BaseAsset, QuoteAsset>,
    ): &BigVector<Order> {
        self.book.bids()
    }

    public(package) fun asks<BaseAsset, QuoteAsset>(
        self: &PoolInner<BaseAsset, QuoteAsset>,
    ): &BigVector<Order> {
        self.book.asks()
    }

    public(package) fun load_inner<BaseAsset, QuoteAsset>(
        self: &Pool<BaseAsset, QuoteAsset>,
    ): &PoolInner<BaseAsset, QuoteAsset> {
        let inner: &PoolInner<BaseAsset, QuoteAsset> = self.inner.load_value();
        let package_version = constants::current_version();
        assert!(inner.allowed_versions.contains(&package_version), EPackageVersionDisabled);

        inner
    }

    public(package) fun load_inner_mut<BaseAsset, QuoteAsset>(
        self: &mut Pool<BaseAsset, QuoteAsset>,
    ): &mut PoolInner<BaseAsset, QuoteAsset> {
        let inner: &mut PoolInner<BaseAsset, QuoteAsset> = self.inner.load_value_mut();
        let package_version = constants::current_version();
        assert!(inner.allowed_versions.contains(&package_version), EPackageVersionDisabled);

        inner
    }

    // === Private Functions ===
    /// Set a pool as a whitelist pool at pool creation. Whitelist pools have zero fees.
    fun set_whitelist<BaseAsset, QuoteAsset>(
        self: &mut PoolInner<BaseAsset, QuoteAsset>,
        ctx: &TxContext,
    ) {
        let base = type_name::get<BaseAsset>();
        let quote = type_name::get<QuoteAsset>();
        let deep_type = type_name::get<DEEP>();
        assert!(base == deep_type || quote == deep_type, EIneligibleWhitelist);

        self.state.governance_mut(ctx).set_whitelist(true);
    }

    fun place_order_int<BaseAsset, QuoteAsset>(
        self: &mut Pool<BaseAsset, QuoteAsset>,
        balance_manager: &mut BalanceManager,
        trade_proof: &TradeProof,
        client_order_id: u64,
        order_type: u8,
        self_matching_option: u8,
        price: u64,
        quantity: u64,
        is_bid: bool,
        pay_with_deep: bool,
        expire_timestamp: u64,
        clock: &Clock,
        market_order: bool,
        ctx: &TxContext,
    ): OrderInfo {
        let whitelist = self.whitelisted();
        assert!(pay_with_deep || whitelist, EFeeTypeNotSupported);

        let self = self.load_inner_mut();
        let mut order_info = order_info::new(
            self.pool_id,
            balance_manager.id(),
            client_order_id,
            ctx.sender(),
            order_type,
            self_matching_option,
            price,
            quantity,
            is_bid,
            pay_with_deep,
            ctx.epoch(),
            expire_timestamp,
            self.deep_price.get_order_deep_price(whitelist),
            market_order,
        );
        self.book.create_order(&mut order_info, clock.timestamp_ms());
        let (settled, owed) = self
            .state
            .process_create(
                &mut order_info,
                    ctx,
            );
        self.vault.settle_balance_manager(settled, owed, balance_manager, trade_proof);
        if (order_info.remaining_quantity() > 0) order_info.emit_order_placed();

        order_info
    }
}<|MERGE_RESOLUTION|>--- conflicted
+++ resolved
@@ -42,14 +42,10 @@
     const ENoAmountToBurn: u64 = 12;
     const EPackageVersionDisabled: u64 = 13;
     const EMinimumQuantityOutNotMet: u64 = 14;
-<<<<<<< HEAD
     const EInvalidStake: u64 = 15;
-
-=======
-    const EPoolNotRegistered: u64 = 15;
-    const EPoolCannotBeBothWhitelistedAndStable: u64 = 16;
+    const EPoolNotRegistered: u64 = 16;
+    const EPoolCannotBeBothWhitelistedAndStable: u64 = 17;
     
->>>>>>> 4c1318cb
     // === Structs ===
     public struct Pool<phantom BaseAsset, phantom QuoteAsset> has key {
         id: UID,
