// Copyright (c) Mysten Labs, Inc.
// SPDX-License-Identifier: Apache-2.0

/// Public-facing interface for the package.
module deepbook::pool {
    // === Imports ===
    use std::type_name;
    use sui::{
        coin::{Self, Coin},
        clock::Clock,
        event,
        vec_set::{Self, VecSet},
        versioned::{Self, Versioned},
    };
    use deepbook::{
        math,
        constants,
        balance_manager::{Self, BalanceManager, TradeProof},
        order_info::{Self, OrderInfo},
        book::{Self, Book},
        state::{Self, State},
        vault::{Self, Vault, FlashLoan},
        deep_price::{Self, DeepPrice, emit_deep_price_added},
        registry::{DeepbookAdminCap, Registry},
        big_vector::BigVector,
        order::Order,
    };
    use token::deep::{DEEP, ProtectedTreasury};

    // === Errors ===
    const EInvalidFee: u64 = 1;
    const ESameBaseAndQuote: u64 = 2;
    const EInvalidTickSize: u64 = 3;
    const EInvalidLotSize: u64 = 4;
    const EInvalidMinSize: u64 = 5;
    const EInvalidQuantityIn: u64 = 6;
    const EIneligibleWhitelist: u64 = 7;
    const EIneligibleReferencePool: u64 = 8;
    const EFeeTypeNotSupported: u64 = 9;
    const EInvalidOrderBalanceManager: u64 = 10;
    const EIneligibleTargetPool: u64 = 11;
    const ENoAmountToBurn: u64 = 12;
    const EPackageVersionDisabled: u64 = 13;
    const EMinimumQuantityOutNotMet: u64 = 14;
    const EInvalidStake: u64 = 15;
<<<<<<< HEAD
    const EPoolNotRegistered: u64 = 16;
    const EPoolCannotBeBothWhitelistedAndStable: u64 = 17;
    
=======
    const EPoolNotRegistered: u64 = 16;    
    const EPoolCannotBeBothWhitelistedAndStable: u64 = 17;

>>>>>>> e968792c
    // === Structs ===
    public struct Pool<phantom BaseAsset, phantom QuoteAsset> has key {
        id: UID,
        inner: Versioned,
    }

    public struct PoolInner<phantom BaseAsset, phantom QuoteAsset> has store {
        allowed_versions: VecSet<u64>,
        pool_id: ID,
        book: Book,
        state: State,
        vault: Vault<BaseAsset, QuoteAsset>,
        deep_price: DeepPrice,
        registered_pool: bool,
    }

    public struct PoolCreated<phantom BaseAsset, phantom QuoteAsset> has copy, store, drop {
        pool_id: ID,
        taker_fee: u64,
        maker_fee: u64,
        tick_size: u64,
        lot_size: u64,
        min_size: u64,
        whitelisted_pool: bool,
        treasury_address: address,
    }

    // === Public-Mutative Functions * EXCHANGE * ===
    /// Place a limit order. Quantity is in base asset terms.
    /// For current version pay_with_deep must be true, so the fee will be paid with DEEP tokens.
    public fun place_limit_order<BaseAsset, QuoteAsset>(
        self: &mut Pool<BaseAsset, QuoteAsset>,
        balance_manager: &mut BalanceManager,
        trade_proof: &TradeProof,
        client_order_id: u64,
        order_type: u8,
        self_matching_option: u8,
        price: u64,
        quantity: u64,
        is_bid: bool,
        pay_with_deep: bool,
        expire_timestamp: u64,
        clock: &Clock,
        ctx: &TxContext,
    ): OrderInfo {
        self.place_order_int(
            balance_manager,
            trade_proof,
            client_order_id,
            order_type,
            self_matching_option,
            price,
            quantity,
            is_bid,
            pay_with_deep,
            expire_timestamp,
            clock,
            false,
            ctx,
        )
    }

    /// Place a market order. Quantity is in base asset terms. Calls place_limit_order with
    /// a price of MAX_PRICE for bids and MIN_PRICE for asks. Any quantity not filled is cancelled.
    public fun place_market_order<BaseAsset, QuoteAsset>(
        self: &mut Pool<BaseAsset, QuoteAsset>,
        balance_manager: &mut BalanceManager,
        trade_proof: &TradeProof,
        client_order_id: u64,
        self_matching_option: u8,
        quantity: u64,
        is_bid: bool,
        pay_with_deep: bool,
        clock: &Clock,
        ctx: &TxContext,
    ): OrderInfo {
        self.place_order_int(
            balance_manager,
            trade_proof,
            client_order_id,
            constants::immediate_or_cancel(),
            self_matching_option,
            if (is_bid) constants::max_price() else constants::min_price(),
            quantity,
            is_bid,
            pay_with_deep,
            clock.timestamp_ms(),
            clock,
            true,
            ctx,
        )
    }

    /// Swap exact base quantity without needing a `balance_manager`.
    /// DEEP quantity can be overestimated. Returns three `Coin` objects:
    /// base, quote, and deep. Some base quantity may be left over, if the
    /// input quantity is not divisible by lot size.
    public fun swap_exact_base_for_quote<BaseAsset, QuoteAsset>(
        self: &mut Pool<BaseAsset, QuoteAsset>,
        base_in: Coin<BaseAsset>,
        deep_in: Coin<DEEP>,
        min_quote_out: u64,
        clock: &Clock,
        ctx: &mut TxContext,
    ): (Coin<BaseAsset>, Coin<QuoteAsset>, Coin<DEEP>) {
        let quote_in = coin::zero(ctx);

        self.swap_exact_quantity(
            base_in,
            quote_in,
            deep_in,
            min_quote_out,
            clock,
            ctx,
        )
    }

    /// Swap exact quote quantity without needing a `balance_manager`.
    /// DEEP quantity can be overestimated. Returns three `Coin` objects:
    /// base, quote, and deep. Some quote quantity may be left over if the
    /// input quantity is not divisible by lot size.
    public fun swap_exact_quote_for_base<BaseAsset, QuoteAsset>(
        self: &mut Pool<BaseAsset, QuoteAsset>,
        quote_in: Coin<QuoteAsset>,
        deep_in: Coin<DEEP>,
        min_base_out: u64,
        clock: &Clock,
        ctx: &mut TxContext,
    ): (Coin<BaseAsset>, Coin<QuoteAsset>, Coin<DEEP>) {
        let base_in = coin::zero(ctx);

        self.swap_exact_quantity(
            base_in,
            quote_in,
            deep_in,
            min_base_out,
            clock,
            ctx,
        )
    }

    /// Swap exact quantity without needing a balance_manager.
    public fun swap_exact_quantity<BaseAsset, QuoteAsset>(
        self: &mut Pool<BaseAsset, QuoteAsset>,
        base_in: Coin<BaseAsset>,
        quote_in: Coin<QuoteAsset>,
        deep_in: Coin<DEEP>,
        min_out: u64,
        clock: &Clock,
        ctx: &mut TxContext,
    ): (Coin<BaseAsset>, Coin<QuoteAsset>, Coin<DEEP>) {
        let mut base_quantity = base_in.value();
        let quote_quantity = quote_in.value();
        assert!((base_quantity > 0) != (quote_quantity > 0), EInvalidQuantityIn);

        let pay_with_deep = deep_in.value() > 0;
        let is_bid = quote_quantity > 0;
        if (is_bid) {
            (base_quantity, _, _) = self.get_quantity_out(0, quote_quantity, clock);
        };
        base_quantity = base_quantity - base_quantity % self.load_inner().book.lot_size();
        if (base_quantity < self.load_inner().book.min_size()) {
            return (base_in, quote_in, deep_in)
        };

        let mut temp_balance_manager = balance_manager::new(ctx);
        let trade_proof = temp_balance_manager.generate_proof_as_owner(ctx);
        temp_balance_manager.deposit(base_in, ctx);
        temp_balance_manager.deposit(quote_in, ctx);
        temp_balance_manager.deposit(deep_in, ctx);

        self.place_market_order(
            &mut temp_balance_manager,
            &trade_proof,
            0,
            constants::self_matching_allowed(),
            base_quantity,
            is_bid,
            pay_with_deep,
            clock,
            ctx,
        );

        let base_out = temp_balance_manager
            .withdraw_all<BaseAsset>(ctx);
        let quote_out = temp_balance_manager
            .withdraw_all<QuoteAsset>(ctx);
        let deep_out = temp_balance_manager.withdraw_all<DEEP>(ctx);

        if (is_bid) {
            assert!(base_out.value() >= min_out, EMinimumQuantityOutNotMet);
        } else {
            assert!(quote_out.value() >= min_out, EMinimumQuantityOutNotMet);
        };

        temp_balance_manager.delete();

        (base_out, quote_out, deep_out)
    }

    /// Modifies an order given order_id and new_quantity.
    /// New quantity must be less than the original quantity and more
    /// than the filled quantity. Order must not have already expired.
    public fun modify_order<BaseAsset, QuoteAsset>(
        self: &mut Pool<BaseAsset, QuoteAsset>,
        balance_manager: &mut BalanceManager,
        trade_proof: &TradeProof,
        order_id: u128,
        new_quantity: u64,
        clock: &Clock,
        ctx: &TxContext,
    ) {
        let self = self.load_inner_mut();
        let (cancel_quantity, order) = self
            .book
            .modify_order(order_id, new_quantity, clock.timestamp_ms());
        assert!(order.balance_manager_id() == balance_manager.id(), EInvalidOrderBalanceManager);
        let (settled, owed) = self
            .state
            .process_modify(balance_manager.id(), cancel_quantity, order, ctx);
        self.vault.settle_balance_manager(settled, owed, balance_manager, trade_proof);

        order.emit_order_modified<BaseAsset, QuoteAsset>(
            self.pool_id,
            ctx.sender(),
            clock.timestamp_ms(),
        );
    }

    /// Cancel an order. The order must be owned by the balance_manager.
    /// The order is removed from the book and the balance_manager's open orders.
    /// The balance_manager's balance is updated with the order's remaining quantity.
    /// Order canceled event is emitted.
    public fun cancel_order<BaseAsset, QuoteAsset>(
        self: &mut Pool<BaseAsset, QuoteAsset>,
        balance_manager: &mut BalanceManager,
        trade_proof: &TradeProof,
        order_id: u128,
        clock: &Clock,
        ctx: &TxContext,
    ) {
        let self = self.load_inner_mut();
        let mut order = self.book.cancel_order(order_id);
        assert!(order.balance_manager_id() == balance_manager.id(), EInvalidOrderBalanceManager);
        let (settled, owed) = self.state.process_cancel(&mut order, balance_manager.id(), ctx);
        self.vault.settle_balance_manager(settled, owed, balance_manager, trade_proof);

        order.emit_order_canceled<BaseAsset, QuoteAsset>(
            self.pool_id,
            ctx.sender(),
            clock.timestamp_ms(),
        );
    }

    /// Cancel multiple orders within a vector. The orders must be owned by the balance_manager.
    /// The orders are removed from the book and the balance_manager's open orders.
    /// Order canceled events are emitted.
    /// If any order fails to cancel, no orders will be cancelled.
    public fun cancel_orders<BaseAsset, QuoteAsset>(
        self: &mut Pool<BaseAsset, QuoteAsset>,
        balance_manager: &mut BalanceManager,
        trade_proof: &TradeProof,
        order_ids: vector<u128>,
        clock: &Clock,
        ctx: &TxContext,
    ) {
        let mut i = 0;
        while (i < order_ids.length()) {
            let order_id = order_ids[i];
            self.cancel_order(balance_manager, trade_proof, order_id, clock, ctx);
            i = i + 1;
        }
    }

    /// Cancel all open orders placed by the balance manager in the pool.
    public fun cancel_all_orders<BaseAsset, QuoteAsset>(
        self: &mut Pool<BaseAsset, QuoteAsset>,
        balance_manager: &mut BalanceManager,
        trade_proof: &TradeProof,
        clock: &Clock,
        ctx: &TxContext,
    ) {
        let inner = self.load_inner_mut();
        let mut open_orders = vector[];
        if (inner.state.account_exists(balance_manager.id())) {
            open_orders = inner.state.account(balance_manager.id()).open_orders().into_keys();
        };

        let mut i = 0;
        while (i < open_orders.length()) {
            let order_id = open_orders[i];
            self.cancel_order(balance_manager, trade_proof, order_id, clock, ctx);
            i = i + 1;
        }
    }

    /// Withdraw settled amounts to the `balance_manager`.
    public fun withdraw_settled_amounts<BaseAsset, QuoteAsset>(
        self: &mut Pool<BaseAsset, QuoteAsset>,
        balance_manager: &mut BalanceManager,
        trade_proof: &TradeProof,
    ) {
        let self = self.load_inner_mut();
        let (settled, owed) = self.state.withdraw_settled_amounts(balance_manager.id());
        self.vault.settle_balance_manager(settled, owed, balance_manager, trade_proof);
    }

    // === Public-Mutative Functions * GOVERNANCE * ===
    /// Stake DEEP tokens to the pool. The balance_manager must have enough DEEP tokens.
    /// The balance_manager's data is updated with the staked amount.
    public fun stake<BaseAsset, QuoteAsset>(
        self: &mut Pool<BaseAsset, QuoteAsset>,
        balance_manager: &mut BalanceManager,
        trade_proof: &TradeProof,
        amount: u64,
        ctx: &TxContext,
    ) {
        assert!(amount > 0, EInvalidStake);
        let self = self.load_inner_mut();
        let (settled, owed) = self.state.process_stake(balance_manager.id(), amount, ctx);
        self.vault.settle_balance_manager(settled, owed, balance_manager, trade_proof);
    }

    /// Unstake DEEP tokens from the pool. The balance_manager must have enough staked DEEP tokens.
    /// The balance_manager's data is updated with the unstaked amount.
    /// Balance is transferred to the balance_manager immediately.
    public fun unstake<BaseAsset, QuoteAsset>(
        self: &mut Pool<BaseAsset, QuoteAsset>,
        balance_manager: &mut BalanceManager,
        trade_proof: &TradeProof,
        ctx: &TxContext,
    ) {
        let self = self.load_inner_mut();
        let (settled, owed) = self.state.process_unstake(balance_manager.id(), ctx);
        self.vault.settle_balance_manager(settled, owed, balance_manager, trade_proof);
    }

    /// Submit a proposal to change the taker fee, maker fee, and stake required.
    /// The balance_manager must have enough staked DEEP tokens to participate.
    /// Each balance_manager can only submit one proposal per epoch.
    /// If the maximum proposal is reached, the proposal with the lowest vote is removed.
    /// If the balance_manager has less voting power than the lowest voted proposal, the proposal is not added.
    public fun submit_proposal<BaseAsset, QuoteAsset>(
        self: &mut Pool<BaseAsset, QuoteAsset>,
        balance_manager: &mut BalanceManager,
        trade_proof: &TradeProof,
        taker_fee: u64,
        maker_fee: u64,
        stake_required: u64,
        ctx: &TxContext,
    ) {
        let self = self.load_inner_mut();
        balance_manager.validate_proof(trade_proof);
        self
            .state
            .process_proposal(balance_manager.id(), taker_fee, maker_fee, stake_required, ctx);
    }

    /// Vote on a proposal. The balance_manager must have enough staked DEEP tokens to participate.
    /// Full voting power of the balance_manager is used.
    /// Voting for a new proposal will remove the vote from the previous proposal.
    public fun vote<BaseAsset, QuoteAsset>(
        self: &mut Pool<BaseAsset, QuoteAsset>,
        balance_manager: &mut BalanceManager,
        trade_proof: &TradeProof,
        proposal_id: ID,
        ctx: &TxContext,
    ) {
        let self = self.load_inner_mut();
        balance_manager.validate_proof(trade_proof);
        self.state.process_vote(balance_manager.id(), proposal_id, ctx);
    }

    /// Claim the rewards for the balance_manager. The balance_manager must have rewards to claim.
    /// The balance_manager's data is updated with the claimed rewards.
    public fun claim_rebates<BaseAsset, QuoteAsset>(
        self: &mut Pool<BaseAsset, QuoteAsset>,
        balance_manager: &mut BalanceManager,
        trade_proof: &TradeProof,
        ctx: &TxContext,
    ) {
        let self = self.load_inner_mut();
        let (settled, owed) = self.state.process_claim_rebates(balance_manager.id(), ctx);
        self.vault.settle_balance_manager(settled, owed, balance_manager, trade_proof);
    }

    // === Public-Mutative Functions * FLASHLOAN * ===
    /// Borrow base assets from the Pool. A hot potato is returned,
    /// forcing the borrower to return the assets within the same transaction.
    public fun borrow_flashloan_base<BaseAsset, QuoteAsset>(
        self: &mut Pool<BaseAsset, QuoteAsset>,
        base_amount: u64,
        ctx: &mut TxContext,
    ): (Coin<BaseAsset>, FlashLoan) {
        let self = self.load_inner_mut();
        self.vault.borrow_flashloan_base(self.pool_id, base_amount, ctx)
    }

    /// Borrow quote assets from the Pool. A hot potato is returned,
    /// forcing the borrower to return the assets within the same transaction.
    public fun borrow_flashloan_quote<BaseAsset, QuoteAsset>(
        self: &mut Pool<BaseAsset, QuoteAsset>,
        quote_amount: u64,
        ctx: &mut TxContext,
    ): (Coin<QuoteAsset>, FlashLoan) {
        let self = self.load_inner_mut();
        self.vault.borrow_flashloan_quote(self.pool_id, quote_amount, ctx)
    }

    /// Return the flashloaned base assets to the Pool.
    /// FlashLoan object will only be unwrapped if the assets are returned,
    /// otherwise the transaction will fail.
    public fun return_flashloan_base<BaseAsset, QuoteAsset>(
        self: &mut Pool<BaseAsset, QuoteAsset>,
        coin: Coin<BaseAsset>,
        flash_loan: FlashLoan,
    ) {
        let self = self.load_inner_mut();
        self.vault.return_flashloan_base(self.pool_id, coin, flash_loan);
    }

    /// Return the flashloaned quote assets to the Pool.
    /// FlashLoan object will only be unwrapped if the assets are returned,
    /// otherwise the transaction will fail.
    public fun return_flashloan_quote<BaseAsset, QuoteAsset>(
        self: &mut Pool<BaseAsset, QuoteAsset>,
        coin: Coin<QuoteAsset>,
        flash_loan: FlashLoan,
    ) {
        let self = self.load_inner_mut();
        self.vault.return_flashloan_quote(self.pool_id, coin, flash_loan);
    }

    // === Public-Mutative Functions * OPERATIONAL * ===

    /// Adds a price point along with a timestamp to the deep price.
    /// Allows for the calculation of deep price per base asset.
    public fun add_deep_price_point<BaseAsset, QuoteAsset, ReferenceBaseAsset, ReferenceQuoteAsset>(
        target_pool: &mut Pool<BaseAsset, QuoteAsset>,
        reference_pool: &Pool<ReferenceBaseAsset, ReferenceQuoteAsset>,
        clock: &Clock,
    ) {
        assert!(reference_pool.whitelisted() && reference_pool.registered_pool(), EIneligibleReferencePool);
        let reference_pool_price = reference_pool.mid_price(clock);

        let target_pool = target_pool.load_inner_mut();
        let reference_base_type = type_name::get<ReferenceBaseAsset>();
        let reference_quote_type = type_name::get<ReferenceQuoteAsset>();
        let target_base_type = type_name::get<BaseAsset>();
        let target_quote_type = type_name::get<QuoteAsset>();
        let deep_type = type_name::get<DEEP>();
        let timestamp = clock.timestamp_ms();

        assert!(
            reference_base_type == deep_type || reference_quote_type == deep_type,
            EIneligibleTargetPool,
        );

        let reference_deep_is_base = reference_base_type == deep_type;
        let reference_other_type = if (reference_deep_is_base) {
            reference_quote_type
        } else {
            reference_base_type
        };
        let reference_other_is_target_base = reference_other_type == target_base_type;
        let reference_other_is_target_quote = reference_other_type == target_quote_type;
        assert!(
            reference_other_is_target_base || reference_other_is_target_quote,
            EIneligibleTargetPool,
        );

        // For DEEP/USDC pool, reference_deep_is_base is true, DEEP per USDC is reference_pool_price
        // For USDC/DEEP pool, reference_deep_is_base is false, USDC per DEEP is reference_pool_price
        let deep_per_reference_other_price = if (reference_deep_is_base) {
            math::div(1_000_000_000, reference_pool_price)
        } else {
            reference_pool_price
        };

        // For USDC/SUI pool, reference_other_is_target_base is true, add price point to deep per base
        // For SUI/USDC pool, reference_other_is_target_base is false, add price point to deep per quote
        target_pool.deep_price.add_price_point(deep_per_reference_other_price, timestamp, reference_other_is_target_base);
        emit_deep_price_added(
            deep_per_reference_other_price,
            timestamp,
            reference_other_is_target_base,
            reference_pool.load_inner().pool_id,
            target_pool.pool_id,
        );
    }

    /// Burns DEEP tokens from the pool. Amount to burn is within history
    public fun burn_deep<BaseAsset, QuoteAsset>(
        self: &mut Pool<BaseAsset, QuoteAsset>,
        treasury_cap: &mut ProtectedTreasury,
        ctx: &mut TxContext,
    ): u64 {
        let self = self.load_inner_mut();
        let balance_to_burn = self.state.history_mut().reset_balance_to_burn();
        assert!(balance_to_burn > 0, ENoAmountToBurn);
        let deep_to_burn = self.vault.withdraw_deep_to_burn(balance_to_burn).into_coin(ctx);
        let amount_burned = deep_to_burn.value();
        token::deep::burn(treasury_cap, deep_to_burn);

        amount_burned
    }

    // === Public-Mutative Functions * ADMIN * ===
    /// Create a new pool. The pool is registered in the registry.
    /// Checks are performed to ensure the tick size, lot size, and min size are valid.
    /// The creation fee is transferred to the treasury address.
    /// Returns the id of the pool created
    public fun create_pool_admin<BaseAsset, QuoteAsset>(
        registry: &mut Registry,
        tick_size: u64,
        lot_size: u64,
        min_size: u64,
        creation_fee: Coin<DEEP>,
        whitelisted_pool: bool,
        stable_pool: bool,
        _cap: &DeepbookAdminCap,
        ctx: &mut TxContext,
    ): ID {
        create_pool<BaseAsset, QuoteAsset>(
            registry,
            tick_size,
            lot_size,
            min_size,
            creation_fee,
            whitelisted_pool,
            stable_pool,
            ctx,
        )
    }

    /// Unregister a pool in case it needs to be redeployed.
    public fun unregister_pool_admin<BaseAsset, QuoteAsset>(
        self: &mut Pool<BaseAsset, QuoteAsset>,
        registry: &mut Registry,
        _cap: &DeepbookAdminCap,
    ) {
        let self = self.load_inner_mut();
        assert!(self.registered_pool, EPoolNotRegistered);
        self.registered_pool = false;
        registry.unregister_pool<BaseAsset, QuoteAsset>();
    }

    /// Takes the registry and updates the allowed version within pool
    /// Only admin can update the allowed versions
    /// This function does not have version restrictions
    public fun update_allowed_versions<BaseAsset, QuoteAsset>(
        self: &mut Pool<BaseAsset, QuoteAsset>,
        registry: &Registry,
        _cap: &DeepbookAdminCap,
    ) {
        let allowed_versions = registry.allowed_versions();
        let inner: &mut PoolInner<BaseAsset, QuoteAsset> = self.inner.load_value_mut();
        inner.allowed_versions = allowed_versions;
    }

    // === Public-View Functions ===
    /// Accessor to check if the pool is whitelisted.
    public fun whitelisted<BaseAsset, QuoteAsset>(self: &Pool<BaseAsset, QuoteAsset>): bool {
        self.load_inner().state.governance().whitelisted()
    }

<<<<<<< HEAD
=======
    // Accessor to check if pool is registered
>>>>>>> e968792c
    public fun registered_pool<BaseAsset, QuoteAsset>(self: &Pool<BaseAsset, QuoteAsset>): bool {
        self.load_inner().registered_pool
    }

    /// Dry run to determine the quote quantity out for a given base quantity.
    public fun get_quote_quantity_out<BaseAsset, QuoteAsset>(
        self: &Pool<BaseAsset, QuoteAsset>,
        base_quantity: u64,
        clock: &Clock,
    ): (u64, u64, u64) {
        self.get_quantity_out(base_quantity, 0, clock)
    }

    /// Dry run to determine the base quantity out for a given quote quantity.
    public fun get_base_quantity_out<BaseAsset, QuoteAsset>(
        self: &Pool<BaseAsset, QuoteAsset>,
        quote_quantity: u64,
        clock: &Clock,
    ): (u64, u64, u64) {
        self.get_quantity_out(0, quote_quantity, clock)
    }

    /// Dry run to determine the quantity out for a given base or quote quantity.
    /// Only one out of base or quote quantity should be non-zero.
    /// Returns the (base_quantity_out, quote_quantity_out, deep_quantity_required)
    public fun get_quantity_out<BaseAsset, QuoteAsset>(
        self: &Pool<BaseAsset, QuoteAsset>,
        base_quantity: u64,
        quote_quantity: u64,
        clock: &Clock,
    ): (u64, u64, u64) {
        let whitelist = self.whitelisted();
        let self = self.load_inner();
        let params = self.state.governance().trade_params();
        let (taker_fee, _) = (params.taker_fee(), params.maker_fee());
        let deep_price = self.deep_price.get_order_deep_price(whitelist);
        self
            .book
            .get_quantity_out(
                base_quantity,
                quote_quantity,
                taker_fee,
                deep_price,
                self.book.lot_size(),
                clock.timestamp_ms(),
            )
    }

    /// Returns the mid price of the pool.
    public fun mid_price<BaseAsset, QuoteAsset>(
        self: &Pool<BaseAsset, QuoteAsset>,
        clock: &Clock,
    ): u64 {
        self.load_inner().book.mid_price(clock.timestamp_ms())
    }

    /// Returns the order_id for all open order for the balance_manager in the pool.
    public fun account_open_orders<BaseAsset, QuoteAsset>(
        self: &Pool<BaseAsset, QuoteAsset>,
        balance_manager: &BalanceManager,
    ): VecSet<u128> {
        let self = self.load_inner();
<<<<<<< HEAD
        
=======
>>>>>>> e968792c
        if (!self.state.account_exists(balance_manager.id())) {
            return vec_set::empty()
        };

        self.state.account(balance_manager.id()).open_orders()
    }

    /// Returns the (price_vec, quantity_vec) for the level2 order book.
    /// The price_low and price_high are inclusive, all orders within the range are returned.
    /// is_bid is true for bids and false for asks.
    public fun get_level2_range<BaseAsset, QuoteAsset>(
        self: &Pool<BaseAsset, QuoteAsset>,
        price_low: u64,
        price_high: u64,
        is_bid: bool,
        clock: &Clock,
    ): (vector<u64>, vector<u64>) {
        self
            .load_inner()
            .book
            .get_level2_range_and_ticks(price_low, price_high, constants::max_u64(), is_bid, clock.timestamp_ms())
    }

    /// Returns the (price_vec, quantity_vec) for the level2 order book.
    /// Ticks are the maximum number of ticks to return starting from best bid and best ask.
    /// (bid_price, bid_quantity, ask_price, ask_quantity) are returned as 4 vectors.
    /// The price vectors are sorted in descending order for bids and ascending order for asks.
    public fun get_level2_ticks_from_mid<BaseAsset, QuoteAsset>(
        self: &Pool<BaseAsset, QuoteAsset>,
        ticks: u64,
        clock: &Clock,
    ): (vector<u64>, vector<u64>, vector<u64>, vector<u64>) {
        let self = self.load_inner();
        let (bid_price, bid_quantity) = self
            .book
            .get_level2_range_and_ticks(
                constants::min_price(),
                constants::max_price(),
                ticks,
                true,
                clock.timestamp_ms()
            );
        let (ask_price, ask_quantity) = self
            .book
            .get_level2_range_and_ticks(
                constants::min_price(),
                constants::max_price(),
                ticks,
                false,
                clock.timestamp_ms()
            );

        (bid_price, bid_quantity, ask_price, ask_quantity)
    }

    /// Get all balances held in this pool.
    public fun vault_balances<BaseAsset, QuoteAsset>(
        self: &Pool<BaseAsset, QuoteAsset>,
    ): (u64, u64, u64) {
        self.load_inner().vault.balances()
    }

    /// Get the ID of the pool given the asset types.
    public fun get_pool_id_by_asset<BaseAsset, QuoteAsset>(registry: &Registry): ID {
        registry.get_pool_id<BaseAsset, QuoteAsset>()
    }

    /// Get the Order struct
    public fun get_order<BaseAsset, QuoteAsset>(
        self: &Pool<BaseAsset, QuoteAsset>,
        order_id: u128,
    ): Order {
        self.load_inner().book.get_order(order_id)
    }

    /// Get multiple orders given a vector of order_ids.
    public fun get_orders<BaseAsset, QuoteAsset>(
        self: &Pool<BaseAsset, QuoteAsset>,
        order_ids: vector<u128>,
    ): vector<Order> {
        let mut orders = vector[];
        let mut i = 0;
        while (i < order_ids.length()) {
            let order_id = order_ids[i];
            orders.push_back(self.get_order(order_id));
            i = i + 1;
        };

        orders
    }

    // === Public-Package Functions ===
    public(package) fun create_pool<BaseAsset, QuoteAsset>(
        registry: &mut Registry,
        tick_size: u64,
        lot_size: u64,
        min_size: u64,
        creation_fee: Coin<DEEP>,
        whitelisted_pool: bool,
        stable_pool: bool,
        ctx: &mut TxContext,
    ): ID {
        assert!(creation_fee.value() == constants::pool_creation_fee(), EInvalidFee);
        assert!(tick_size > 0, EInvalidTickSize);
        assert!(lot_size > 0, EInvalidLotSize);
        assert!(min_size > 0, EInvalidMinSize);
        assert!(min_size % lot_size == 0, EInvalidMinSize);
        assert!(!(whitelisted_pool && stable_pool), EPoolCannotBeBothWhitelistedAndStable);
        assert!(type_name::get<BaseAsset>() != type_name::get<QuoteAsset>(), ESameBaseAndQuote);

        let pool_id = object::new(ctx);
        let mut pool_inner = PoolInner<BaseAsset, QuoteAsset> {
            allowed_versions: registry.allowed_versions(),
            pool_id: pool_id.to_inner(),
            book: book::empty(tick_size, lot_size, min_size, ctx),
            state: state::empty(stable_pool, ctx),
            vault: vault::empty(),
            deep_price: deep_price::empty(),
            registered_pool: true,
        };
        if (whitelisted_pool) {
            pool_inner.set_whitelist(ctx);
        };
        let params = pool_inner.state.governance().trade_params();
        let taker_fee = params.taker_fee();
        let maker_fee = params.maker_fee();
        let treasury_address = registry.treasury_address();
        let pool = Pool<BaseAsset, QuoteAsset> {
            id: pool_id,
            inner: versioned::create(constants::current_version(), pool_inner, ctx),
        };
        let pool_id = object::id(&pool);
        registry.register_pool<BaseAsset, QuoteAsset>(pool_id);
        event::emit(PoolCreated<BaseAsset, QuoteAsset> {
            pool_id,
            taker_fee,
            maker_fee,
            tick_size,
            lot_size,
            min_size,
            whitelisted_pool,
            treasury_address,
        });

        transfer::public_transfer(creation_fee, treasury_address);
        transfer::share_object(pool);

        pool_id
    }

    public(package) fun bids<BaseAsset, QuoteAsset>(
        self: &PoolInner<BaseAsset, QuoteAsset>,
    ): &BigVector<Order> {
        self.book.bids()
    }

    public(package) fun asks<BaseAsset, QuoteAsset>(
        self: &PoolInner<BaseAsset, QuoteAsset>,
    ): &BigVector<Order> {
        self.book.asks()
    }

    public(package) fun load_inner<BaseAsset, QuoteAsset>(
        self: &Pool<BaseAsset, QuoteAsset>,
    ): &PoolInner<BaseAsset, QuoteAsset> {
        let inner: &PoolInner<BaseAsset, QuoteAsset> = self.inner.load_value();
        let package_version = constants::current_version();
        assert!(inner.allowed_versions.contains(&package_version), EPackageVersionDisabled);

        inner
    }

    public(package) fun load_inner_mut<BaseAsset, QuoteAsset>(
        self: &mut Pool<BaseAsset, QuoteAsset>,
    ): &mut PoolInner<BaseAsset, QuoteAsset> {
        let inner: &mut PoolInner<BaseAsset, QuoteAsset> = self.inner.load_value_mut();
        let package_version = constants::current_version();
        assert!(inner.allowed_versions.contains(&package_version), EPackageVersionDisabled);

        inner
    }

    // === Private Functions ===
    /// Set a pool as a whitelist pool at pool creation. Whitelist pools have zero fees.
    fun set_whitelist<BaseAsset, QuoteAsset>(
        self: &mut PoolInner<BaseAsset, QuoteAsset>,
        ctx: &TxContext,
    ) {
        let base = type_name::get<BaseAsset>();
        let quote = type_name::get<QuoteAsset>();
        let deep_type = type_name::get<DEEP>();
        assert!(base == deep_type || quote == deep_type, EIneligibleWhitelist);

        self.state.governance_mut(ctx).set_whitelist(true);
    }

    fun place_order_int<BaseAsset, QuoteAsset>(
        self: &mut Pool<BaseAsset, QuoteAsset>,
        balance_manager: &mut BalanceManager,
        trade_proof: &TradeProof,
        client_order_id: u64,
        order_type: u8,
        self_matching_option: u8,
        price: u64,
        quantity: u64,
        is_bid: bool,
        pay_with_deep: bool,
        expire_timestamp: u64,
        clock: &Clock,
        market_order: bool,
        ctx: &TxContext,
    ): OrderInfo {
        let whitelist = self.whitelisted();
        assert!(pay_with_deep || whitelist, EFeeTypeNotSupported);

        let self = self.load_inner_mut();
        let mut order_info = order_info::new(
            self.pool_id,
            balance_manager.id(),
            client_order_id,
            ctx.sender(),
            order_type,
            self_matching_option,
            price,
            quantity,
            is_bid,
            pay_with_deep,
            ctx.epoch(),
            expire_timestamp,
            self.deep_price.get_order_deep_price(whitelist),
            market_order,
        );
        self.book.create_order(&mut order_info, clock.timestamp_ms());
        let (settled, owed) = self
            .state
            .process_create(
                &mut order_info,
                    ctx,
            );
        self.vault.settle_balance_manager(settled, owed, balance_manager, trade_proof);

        order_info
    }
}<|MERGE_RESOLUTION|>--- conflicted
+++ resolved
@@ -43,15 +43,9 @@
     const EPackageVersionDisabled: u64 = 13;
     const EMinimumQuantityOutNotMet: u64 = 14;
     const EInvalidStake: u64 = 15;
-<<<<<<< HEAD
     const EPoolNotRegistered: u64 = 16;
     const EPoolCannotBeBothWhitelistedAndStable: u64 = 17;
-    
-=======
-    const EPoolNotRegistered: u64 = 16;    
-    const EPoolCannotBeBothWhitelistedAndStable: u64 = 17;
-
->>>>>>> e968792c
+
     // === Structs ===
     public struct Pool<phantom BaseAsset, phantom QuoteAsset> has key {
         id: UID,
@@ -618,10 +612,7 @@
         self.load_inner().state.governance().whitelisted()
     }
 
-<<<<<<< HEAD
-=======
     // Accessor to check if pool is registered
->>>>>>> e968792c
     public fun registered_pool<BaseAsset, QuoteAsset>(self: &Pool<BaseAsset, QuoteAsset>): bool {
         self.load_inner().registered_pool
     }
@@ -684,10 +675,7 @@
         balance_manager: &BalanceManager,
     ): VecSet<u128> {
         let self = self.load_inner();
-<<<<<<< HEAD
-        
-=======
->>>>>>> e968792c
+
         if (!self.state.account_exists(balance_manager.id())) {
             return vec_set::empty()
         };
