// Copyright (c) Mysten Labs, Inc.
// SPDX-License-Identifier: Apache-2.0

/// Public-facing interface for the package.
module deepbook::pool {
    // === Imports ===
    use std::type_name;
    use sui::{
        coin::{Self, Coin},
        clock::Clock,
        event,
        vec_set::{Self, VecSet},
        versioned::{Self, Versioned},
    };
    use deepbook::{
        math,
        constants,
        balance_manager::{Self, BalanceManager, TradeProof},
        order_info::{Self, OrderInfo},
        book::{Self, Book},
        state::{Self, State},
        vault::{Self, Vault, FlashLoan},
        deep_price::{Self, DeepPrice},
        registry::{DeepbookAdminCap, Registry},
        big_vector::BigVector,
        order::Order,
    };
    use token::deep::{DEEP, ProtectedTreasury};

    // === Errors ===
    const EInvalidFee: u64 = 1;
    const ESameBaseAndQuote: u64 = 2;
    const EInvalidTickSize: u64 = 3;
    const EInvalidLotSize: u64 = 4;
    const EInvalidMinSize: u64 = 5;
    const EInvalidQuantityIn: u64 = 6;
    const EIneligibleWhitelist: u64 = 7;
    const EIneligibleReferencePool: u64 = 8;
    const EFeeTypeNotSupported: u64 = 9;
    const EInvalidOrderBalanceManager: u64 = 10;
    const EIneligibleTargetPool: u64 = 11;
    const ENoAmountToBurn: u64 = 12;
    const EPackageVersionDisabled: u64 = 13;
    const EMinimumQuantityOutNotMet: u64 = 14;
<<<<<<< HEAD
    const EPoolCannotBeBothWhitelistedAndStable: u64 = 15;
=======
>>>>>>> 8eb018b9

    // === Structs ===
    public struct Pool<phantom BaseAsset, phantom QuoteAsset> has key {
        id: UID,
        inner: Versioned,
    }

    public struct PoolInner<phantom BaseAsset, phantom QuoteAsset> has store {
        allowed_versions: VecSet<u64>,
        pool_id: ID,
        book: Book,
        state: State,
        vault: Vault<BaseAsset, QuoteAsset>,
        deep_price: DeepPrice,
    }

    public struct PoolCreated<phantom BaseAsset, phantom QuoteAsset> has copy, store, drop {
        pool_id: ID,
        taker_fee: u64,
        maker_fee: u64,
        tick_size: u64,
        lot_size: u64,
        min_size: u64,
        whitelisted_pool: bool,
        treasury_address: address,
    }

    // === Public-Mutative Functions * EXCHANGE * ===
    /// Place a limit order. Quantity is in base asset terms.
    /// For current version pay_with_deep must be true, so the fee will be paid with DEEP tokens.
    public fun place_limit_order<BaseAsset, QuoteAsset>(
        self: &mut Pool<BaseAsset, QuoteAsset>,
        balance_manager: &mut BalanceManager,
        trade_proof: &TradeProof,
        client_order_id: u64,
        order_type: u8,
        self_matching_option: u8,
        price: u64,
        quantity: u64,
        is_bid: bool,
        pay_with_deep: bool,
        expire_timestamp: u64,
        clock: &Clock,
        ctx: &TxContext,
    ): OrderInfo {
        self.place_order_int(
            balance_manager,
            trade_proof,
            client_order_id,
            order_type,
            self_matching_option,
            price,
            quantity,
            is_bid,
            pay_with_deep,
            expire_timestamp,
            clock,
            false,
            ctx,
        )
    }

    /// Place a market order. Quantity is in base asset terms. Calls place_limit_order with
    /// a price of MAX_PRICE for bids and MIN_PRICE for asks. Any quantity not filled is cancelled.
    public fun place_market_order<BaseAsset, QuoteAsset>(
        self: &mut Pool<BaseAsset, QuoteAsset>,
        balance_manager: &mut BalanceManager,
        trade_proof: &TradeProof,
        client_order_id: u64,
        self_matching_option: u8,
        quantity: u64,
        is_bid: bool,
        pay_with_deep: bool,
        clock: &Clock,
        ctx: &TxContext,
    ): OrderInfo {
        self.place_order_int(
            balance_manager,
            trade_proof,
            client_order_id,
            constants::immediate_or_cancel(),
            self_matching_option,
            if (is_bid) constants::max_price() else constants::min_price(),
            quantity,
            is_bid,
            pay_with_deep,
            clock.timestamp_ms(),
            clock,
            true,
            ctx,
        )
    }

    /// Swap exact base quantity without needing a `balance_manager`.
    /// DEEP quantity can be overestimated. Returns three `Coin` objects:
    /// base, quote, and deep. Some base quantity may be left over, if the
    /// input quantity is not divisible by lot size.
    public fun swap_exact_base_for_quote<BaseAsset, QuoteAsset>(
        self: &mut Pool<BaseAsset, QuoteAsset>,
        base_in: Coin<BaseAsset>,
        deep_in: Coin<DEEP>,
        min_quote_out: u64,
        clock: &Clock,
        ctx: &mut TxContext,
    ): (Coin<BaseAsset>, Coin<QuoteAsset>, Coin<DEEP>) {
        let quote_in = coin::zero(ctx);

        self.swap_exact_quantity(
            base_in,
            quote_in,
            deep_in,
            min_quote_out,
            clock,
            ctx,
        )
    }

    /// Swap exact quote quantity without needing a `balance_manager`.
    /// DEEP quantity can be overestimated. Returns three `Coin` objects:
    /// base, quote, and deep. Some quote quantity may be left over if the
    /// input quantity is not divisible by lot size.
    public fun swap_exact_quote_for_base<BaseAsset, QuoteAsset>(
        self: &mut Pool<BaseAsset, QuoteAsset>,
        quote_in: Coin<QuoteAsset>,
        deep_in: Coin<DEEP>,
        min_base_out: u64,
        clock: &Clock,
        ctx: &mut TxContext,
    ): (Coin<BaseAsset>, Coin<QuoteAsset>, Coin<DEEP>) {
        let base_in = coin::zero(ctx);

        self.swap_exact_quantity(
            base_in,
            quote_in,
            deep_in,
            min_base_out,
            clock,
            ctx,
        )
    }

    /// Swap exact quantity without needing an balance_manager.
    public fun swap_exact_quantity<BaseAsset, QuoteAsset>(
        self: &mut Pool<BaseAsset, QuoteAsset>,
        base_in: Coin<BaseAsset>,
        quote_in: Coin<QuoteAsset>,
        deep_in: Coin<DEEP>,
        min_out: u64,
        clock: &Clock,
        ctx: &mut TxContext,
    ): (Coin<BaseAsset>, Coin<QuoteAsset>, Coin<DEEP>) {
        let mut base_quantity = base_in.value();
        let quote_quantity = quote_in.value();
        assert!((base_quantity > 0) != (quote_quantity > 0), EInvalidQuantityIn);

        let pay_with_deep = deep_in.value() > 0;
        let is_bid = quote_quantity > 0;
        if (is_bid) {
            (base_quantity, _, _) = self.get_quantity_out(0, quote_quantity, clock);
        };
        base_quantity = base_quantity - base_quantity % self.load_inner().book.lot_size();
        if (base_quantity < self.load_inner().book.min_size()) {
            return (base_in, quote_in, deep_in)
        };

        let mut temp_balance_manager = balance_manager::new(ctx);
        let trade_proof = temp_balance_manager.generate_proof_as_owner(ctx);
        temp_balance_manager.deposit(base_in, ctx);
        temp_balance_manager.deposit(quote_in, ctx);
        temp_balance_manager.deposit(deep_in, ctx);

        self.place_market_order(
            &mut temp_balance_manager,
            &trade_proof,
            0,
            constants::self_matching_allowed(),
            base_quantity,
            is_bid,
            pay_with_deep,
            clock,
            ctx,
        );

        let base_out = temp_balance_manager
            .withdraw_all<BaseAsset>(ctx);
        let quote_out = temp_balance_manager
            .withdraw_all<QuoteAsset>(ctx);
        let deep_out = temp_balance_manager.withdraw_all<DEEP>(ctx);

        if (is_bid) {
            assert!(base_out.value() >= min_out, EMinimumQuantityOutNotMet);
        } else {
            assert!(quote_out.value() >= min_out, EMinimumQuantityOutNotMet);
        };

        temp_balance_manager.delete();

        (base_out, quote_out, deep_out)
    }

    /// Modifies an order given order_id and new_quantity.
    /// New quantity must be less than the original quantity and more
    /// than the filled quantity. Order must not have already expired.
    public fun modify_order<BaseAsset, QuoteAsset>(
        self: &mut Pool<BaseAsset, QuoteAsset>,
        balance_manager: &mut BalanceManager,
        trade_proof: &TradeProof,
        order_id: u128,
        new_quantity: u64,
        clock: &Clock,
        ctx: &TxContext,
    ) {
        let self = self.load_inner_mut();
        let (cancel_quantity, order) = self
            .book
            .modify_order(order_id, new_quantity, clock.timestamp_ms());
        assert!(order.balance_manager_id() == balance_manager.id(), EInvalidOrderBalanceManager);
        let (settled, owed) = self
            .state
            .process_modify(balance_manager.id(), cancel_quantity, order, ctx);
        self.vault.settle_balance_manager(settled, owed, balance_manager, trade_proof);

        order.emit_order_modified<BaseAsset, QuoteAsset>(
            self.pool_id,
            ctx.sender(),
            clock.timestamp_ms(),
        );
    }

    /// Cancel an order. The order must be owned by the balance_manager.
    /// The order is removed from the book and the balance_manager's open orders.
    /// The balance_manager's balance is updated with the order's remaining quantity.
    /// Order canceled event is emitted.
    public fun cancel_order<BaseAsset, QuoteAsset>(
        self: &mut Pool<BaseAsset, QuoteAsset>,
        balance_manager: &mut BalanceManager,
        trade_proof: &TradeProof,
        order_id: u128,
        clock: &Clock,
        ctx: &TxContext,
    ) {
        let self = self.load_inner_mut();
        let mut order = self.book.cancel_order(order_id);
        assert!(order.balance_manager_id() == balance_manager.id(), EInvalidOrderBalanceManager);
        let (settled, owed) = self.state.process_cancel(&mut order, balance_manager.id(), ctx);
        self.vault.settle_balance_manager(settled, owed, balance_manager, trade_proof);

        order.emit_order_canceled<BaseAsset, QuoteAsset>(
            self.pool_id,
            ctx.sender(),
            clock.timestamp_ms(),
        );
    }

    /// Cancel multiple orders within a vector. The orders must be owned by the balance_manager.
    /// The orders are removed from the book and the balance_manager's open orders.
    /// Order canceled events are emitted.
    /// If any order fails to cancel, no orders will be cancelled.
    public fun cancel_orders<BaseAsset, QuoteAsset>(
        self: &mut Pool<BaseAsset, QuoteAsset>,
        balance_manager: &mut BalanceManager,
        trade_proof: &TradeProof,
        order_ids: vector<u128>,
        clock: &Clock,
        ctx: &TxContext,
    ) {
        let mut i = 0;
        while (i < order_ids.length()) {
            let order_id = order_ids[i];
            self.cancel_order(balance_manager, trade_proof, order_id, clock, ctx);
            i = i + 1;
        }
    }

    /// Cancel all open orders placed by the balance manager in the pool.
    public fun cancel_all_orders<BaseAsset, QuoteAsset>(
        self: &mut Pool<BaseAsset, QuoteAsset>,
        balance_manager: &mut BalanceManager,
        trade_proof: &TradeProof,
        clock: &Clock,
        ctx: &TxContext,
    ) {
        let inner = self.load_inner();
        let open_orders = inner.state.account(balance_manager.id()).open_orders().into_keys();
        let mut i = 0;
        while (i < open_orders.length()) {
            let order_id = open_orders[i];
            self.cancel_order(balance_manager, trade_proof, order_id, clock, ctx);
            i = i + 1;
        }
    }

    /// Withdraw settled amounts to the `balance_manager`.
    public fun withdraw_settled_amounts<BaseAsset, QuoteAsset>(
        self: &mut Pool<BaseAsset, QuoteAsset>,
        balance_manager: &mut BalanceManager,
        trade_proof: &TradeProof,
    ) {
        let self = self.load_inner_mut();
        let (settled, owed) = self.state.withdraw_settled_amounts(balance_manager.id());
        self.vault.settle_balance_manager(settled, owed, balance_manager, trade_proof);
    }

    // === Public-Mutative Functions * GOVERNANCE * ===
    /// Stake DEEP tokens to the pool. The balance_manager must have enough DEEP tokens.
    /// The balance_manager's data is updated with the staked amount.
    public fun stake<BaseAsset, QuoteAsset>(
        self: &mut Pool<BaseAsset, QuoteAsset>,
        balance_manager: &mut BalanceManager,
        trade_proof: &TradeProof,
        amount: u64,
        ctx: &TxContext,
    ) {
        let self = self.load_inner_mut();
        let (settled, owed) = self.state.process_stake(balance_manager.id(), amount, ctx);
        self.vault.settle_balance_manager(settled, owed, balance_manager, trade_proof);
    }

    /// Unstake DEEP tokens from the pool. The balance_manager must have enough staked DEEP tokens.
    /// The balance_manager's data is updated with the unstaked amount.
    /// Balance is transferred to the balance_manager immediately.
    public fun unstake<BaseAsset, QuoteAsset>(
        self: &mut Pool<BaseAsset, QuoteAsset>,
        balance_manager: &mut BalanceManager,
        trade_proof: &TradeProof,
        ctx: &TxContext,
    ) {
        let self = self.load_inner_mut();
        let (settled, owed) = self.state.process_unstake(balance_manager.id(), ctx);
        self.vault.settle_balance_manager(settled, owed, balance_manager, trade_proof);
    }

    /// Submit a proposal to change the taker fee, maker fee, and stake required.
    /// The balance_manager must have enough staked DEEP tokens to participate.
    /// Each balance_manager can only submit one proposal per epoch.
    /// If the maximum proposal is reached, the proposal with the lowest vote is removed.
    /// If the balance_manager has less voting power than the lowest voted proposal, the proposal is not added.
    public fun submit_proposal<BaseAsset, QuoteAsset>(
        self: &mut Pool<BaseAsset, QuoteAsset>,
        balance_manager: &mut BalanceManager,
        trade_proof: &TradeProof,
        taker_fee: u64,
        maker_fee: u64,
        stake_required: u64,
        ctx: &TxContext,
    ) {
        let self = self.load_inner_mut();
        balance_manager.validate_proof(trade_proof);
        self
            .state
            .process_proposal(balance_manager.id(), taker_fee, maker_fee, stake_required, ctx);
    }

    /// Vote on a proposal. The balance_manager must have enough staked DEEP tokens to participate.
    /// Full voting power of the balance_manager is used.
    /// Voting for a new proposal will remove the vote from the previous proposal.
    public fun vote<BaseAsset, QuoteAsset>(
        self: &mut Pool<BaseAsset, QuoteAsset>,
        balance_manager: &mut BalanceManager,
        trade_proof: &TradeProof,
        proposal_id: ID,
        ctx: &TxContext,
    ) {
        let self = self.load_inner_mut();
        balance_manager.validate_proof(trade_proof);
        self.state.process_vote(balance_manager.id(), proposal_id, ctx);
    }

    /// Claim the rewards for the balance_manager. The balance_manager must have rewards to claim.
    /// The balance_manager's data is updated with the claimed rewards.
    public fun claim_rebates<BaseAsset, QuoteAsset>(
        self: &mut Pool<BaseAsset, QuoteAsset>,
        balance_manager: &mut BalanceManager,
        trade_proof: &TradeProof,
        ctx: &TxContext,
    ) {
        let self = self.load_inner_mut();
        let (settled, owed) = self.state.process_claim_rebates(balance_manager.id(), ctx);
        self.vault.settle_balance_manager(settled, owed, balance_manager, trade_proof);
    }

    // === Public-Mutative Functions * FLASHLOAN * ===
    /// Borrow base assets from the Pool. A hot potato is returned,
    /// forcing the borrower to return the assets within the same transaction.
    public fun borrow_flashloan_base<BaseAsset, QuoteAsset>(
        self: &mut Pool<BaseAsset, QuoteAsset>,
        base_amount: u64,
        ctx: &mut TxContext,
    ): (Coin<BaseAsset>, FlashLoan) {
        let self = self.load_inner_mut();
        self.vault.borrow_flashloan_base(self.pool_id, base_amount, ctx)
    }

    /// Borrow quote assets from the Pool. A hot potato is returned,
    /// forcing the borrower to return the assets within the same transaction.
    public fun borrow_flashloan_quote<BaseAsset, QuoteAsset>(
        self: &mut Pool<BaseAsset, QuoteAsset>,
        quote_amount: u64,
        ctx: &mut TxContext,
    ): (Coin<QuoteAsset>, FlashLoan) {
        let self = self.load_inner_mut();
        self.vault.borrow_flashloan_quote(self.pool_id, quote_amount, ctx)
    }

    /// Return the flashloaned base assets to the Pool.
    /// FlashLoan object will only be unwrapped if the assets are returned,
    /// otherwise the transaction will fail.
    public fun return_flashloan_base<BaseAsset, QuoteAsset>(
        self: &mut Pool<BaseAsset, QuoteAsset>,
        coin: Coin<BaseAsset>,
        flash_loan: FlashLoan,
    ) {
        let self = self.load_inner_mut();
        self.vault.return_flashloan_base(self.pool_id, coin, flash_loan);
    }

    /// Return the flashloaned quote assets to the Pool.
    /// FlashLoan object will only be unwrapped if the assets are returned,
    /// otherwise the transaction will fail.
    public fun return_flashloan_quote<BaseAsset, QuoteAsset>(
        self: &mut Pool<BaseAsset, QuoteAsset>,
        coin: Coin<QuoteAsset>,
        flash_loan: FlashLoan,
    ) {
        let self = self.load_inner_mut();
        self.vault.return_flashloan_quote(self.pool_id, coin, flash_loan);
    }

    // === Public-Mutative Functions * OPERATIONAL * ===

    /// Adds a price point along with a timestamp to the deep price.
    /// Allows for the calculation of deep price per base asset.
    public fun add_deep_price_point<BaseAsset, QuoteAsset, ReferenceBaseAsset, ReferenceQuoteAsset>(
        target_pool: &mut Pool<BaseAsset, QuoteAsset>,
        reference_pool: &Pool<ReferenceBaseAsset, ReferenceQuoteAsset>,
        clock: &Clock,
    ) {
        assert!(reference_pool.whitelisted(), EIneligibleReferencePool);
        let reference_pool_price = reference_pool.mid_price(clock);

        let target_pool = target_pool.load_inner_mut();
        let reference_base_type = type_name::get<ReferenceBaseAsset>();
        let reference_quote_type = type_name::get<ReferenceQuoteAsset>();
        let target_base_type = type_name::get<BaseAsset>();
        let target_quote_type = type_name::get<QuoteAsset>();
        let deep_type = type_name::get<DEEP>();
        let timestamp = clock.timestamp_ms();

        assert!(
            reference_base_type == deep_type || reference_quote_type == deep_type,
            EIneligibleTargetPool,
        );

        let reference_deep_is_base = reference_base_type == deep_type;
        let reference_other_type = if (reference_deep_is_base) {
            reference_quote_type
        } else {
            reference_base_type
        };
        let reference_other_is_target_base = reference_other_type == target_base_type;
        let reference_other_is_target_quote = reference_other_type == target_quote_type;
        assert!(
            reference_other_is_target_base || reference_other_is_target_quote,
            EIneligibleTargetPool,
        );

        // For DEEP/USDC pool, reference_deep_is_base is true, DEEP per USDC is reference_pool_price
        // For USDC/DEEP pool, reference_deep_is_base is false, USDC per DEEP is reference_pool_price
        let deep_per_reference_other_price = if (reference_deep_is_base) {
            math::div(1_000_000_000, reference_pool_price)
        } else {
            reference_pool_price
        };

        // For USDC/SUI pool, reference_other_is_target_base is true, add price point to deep per base
        // For SUI/USDC pool, reference_other_is_target_base is false, add price point to deep per quote
        if (reference_other_is_target_base) {
            target_pool.deep_price.add_price_point(deep_per_reference_other_price, timestamp, true);
        } else {
            target_pool
                .deep_price
                .add_price_point(deep_per_reference_other_price, timestamp, false);
        }
    }

    /// Burns DEEP tokens from the pool. Amount to burn is within history
    public fun burn_deep<BaseAsset, QuoteAsset>(
        self: &mut Pool<BaseAsset, QuoteAsset>,
        treasury_cap: &mut ProtectedTreasury,
        ctx: &mut TxContext,
    ): u64 {
        let self = self.load_inner_mut();
        let balance_to_burn = self.state.history_mut().reset_balance_to_burn();
        assert!(balance_to_burn > 0, ENoAmountToBurn);
        let deep_to_burn = self.vault.withdraw_deep_to_burn(balance_to_burn).into_coin(ctx);
        let amount_burned = deep_to_burn.value();
        token::deep::burn(treasury_cap, deep_to_burn);

        amount_burned
    }

    // === Public-Mutative Functions * ADMIN * ===
    /// Create a new pool. The pool is registered in the registry.
    /// Checks are performed to ensure the tick size, lot size, and min size are valid.
    /// The creation fee is transferred to the treasury address.
    /// Returns the id of the pool created
    public fun create_pool_admin<BaseAsset, QuoteAsset>(
        registry: &mut Registry,
        tick_size: u64,
        lot_size: u64,
        min_size: u64,
        creation_fee: Coin<DEEP>,
        whitelisted_pool: bool,
        stable_pool: bool,
        _cap: &DeepbookAdminCap,
        ctx: &mut TxContext,
    ): ID {
        create_pool<BaseAsset, QuoteAsset>(
            registry,
            tick_size,
            lot_size,
            min_size,
            creation_fee,
            whitelisted_pool,
            stable_pool,
            ctx,
        )
    }

    /// Unregister a pool in case it needs to be redeployed.
    public fun unregister_pool_admin<BaseAsset, QuoteAsset>(
        registry: &mut Registry,
        _cap: &DeepbookAdminCap,
    ) {
        registry.unregister_pool<BaseAsset, QuoteAsset>();
    }

    /// Takes the registry and updates the allowed version within pool
    /// Only admin can update the allowed versions
    /// This function does not have version restrictions
    public fun update_allowed_versions<BaseAsset, QuoteAsset>(
        self: &mut Pool<BaseAsset, QuoteAsset>,
        registry: &Registry,
        _cap: &DeepbookAdminCap,
    ) {
        let allowed_versions = registry.allowed_versions();
        let inner: &mut PoolInner<BaseAsset, QuoteAsset> = self.inner.load_value_mut();
        inner.allowed_versions = allowed_versions;
    }

    // === Public-View Functions ===
    /// Accessor to check if the pool is whitelisted.
    public fun whitelisted<BaseAsset, QuoteAsset>(self: &Pool<BaseAsset, QuoteAsset>): bool {
        self.load_inner().state.governance().whitelisted()
    }

    /// Dry run to determine the quote quantity out for a given base quantity.
    public fun get_quote_quantity_out<BaseAsset, QuoteAsset>(
        self: &Pool<BaseAsset, QuoteAsset>,
        base_quantity: u64,
        clock: &Clock,
    ): (u64, u64, u64) {
        self.get_quantity_out(base_quantity, 0, clock)
    }

    /// Dry run to determine the base quantity out for a given quote quantity.
    public fun get_base_quantity_out<BaseAsset, QuoteAsset>(
        self: &Pool<BaseAsset, QuoteAsset>,
        quote_quantity: u64,
        clock: &Clock,
    ): (u64, u64, u64) {
        self.get_quantity_out(0, quote_quantity, clock)
    }

    /// Dry run to determine the quantity out for a given base or quote quantity.
    /// Only one out of base or quote quantity should be non-zero.
    /// Returns the (base_quantity_out, quote_quantity_out, deep_quantity_required)
    public fun get_quantity_out<BaseAsset, QuoteAsset>(
        self: &Pool<BaseAsset, QuoteAsset>,
        base_quantity: u64,
        quote_quantity: u64,
        clock: &Clock,
    ): (u64, u64, u64) {
        let whitelist = self.whitelisted();
        let self = self.load_inner();
        let params = self.state.governance().trade_params();
        let (taker_fee, _) = (params.taker_fee(), params.maker_fee());
        let deep_price = self.deep_price.get_order_deep_price(whitelist);
        self
            .book
            .get_quantity_out(
                base_quantity,
                quote_quantity,
                taker_fee,
                deep_price,
                self.book.lot_size(),
                clock.timestamp_ms(),
            )
    }

    /// Returns the mid price of the pool.
    public fun mid_price<BaseAsset, QuoteAsset>(
        self: &Pool<BaseAsset, QuoteAsset>,
        clock: &Clock,
    ): u64 {
        self.load_inner().book.mid_price(clock.timestamp_ms())
    }

    /// Returns the order_id for all open order for the balance_manager in the pool.
    public fun account_open_orders<BaseAsset, QuoteAsset>(
        self: &Pool<BaseAsset, QuoteAsset>,
        balance_manager: ID,
    ): VecSet<u128> {
        let self = self.load_inner();
        if (!self.state.account_exists(balance_manager)) {
            return vec_set::empty()
        };

        self.state.account(balance_manager).open_orders()
    }

    /// Returns the (price_vec, quantity_vec) for the level2 order book.
    /// The price_low and price_high are inclusive, all orders within the range are returned.
    /// is_bid is true for bids and false for asks.
    public fun get_level2_range<BaseAsset, QuoteAsset>(
        self: &Pool<BaseAsset, QuoteAsset>,
        price_low: u64,
        price_high: u64,
        is_bid: bool,
        clock: &Clock,
    ): (vector<u64>, vector<u64>) {
        self
            .load_inner()
            .book
            .get_level2_range_and_ticks(price_low, price_high, constants::max_u64(), is_bid, clock.timestamp_ms())
    }

    /// Returns the (price_vec, quantity_vec) for the level2 order book.
    /// Ticks are the maximum number of ticks to return starting from best bid and best ask.
    /// (bid_price, bid_quantity, ask_price, ask_quantity) are returned as 4 vectors.
    /// The price vectors are sorted in descending order for bids and ascending order for asks.
    public fun get_level2_ticks_from_mid<BaseAsset, QuoteAsset>(
        self: &Pool<BaseAsset, QuoteAsset>,
        ticks: u64,
        clock: &Clock,
    ): (vector<u64>, vector<u64>, vector<u64>, vector<u64>) {
        let self = self.load_inner();
        let (bid_price, bid_quantity) = self
            .book
            .get_level2_range_and_ticks(
                constants::min_price(),
                constants::max_price(),
                ticks,
                true,
                clock.timestamp_ms()
            );
        let (ask_price, ask_quantity) = self
            .book
            .get_level2_range_and_ticks(
                constants::min_price(),
                constants::max_price(),
                ticks,
                false,
                clock.timestamp_ms()
            );

        (bid_price, bid_quantity, ask_price, ask_quantity)
    }

    /// Get all balances held in this pool.
    public fun vault_balances<BaseAsset, QuoteAsset>(
        self: &Pool<BaseAsset, QuoteAsset>,
    ): (u64, u64, u64) {
        self.load_inner().vault.balances()
    }

    /// Get the ID of the pool given the asset types.
    public fun get_pool_id_by_asset<BaseAsset, QuoteAsset>(registry: &Registry): ID {
        registry.get_pool_id<BaseAsset, QuoteAsset>()
    }

    // === Public-Package Functions ===
    public(package) fun create_pool<BaseAsset, QuoteAsset>(
        registry: &mut Registry,
        tick_size: u64,
        lot_size: u64,
        min_size: u64,
        creation_fee: Coin<DEEP>,
        whitelisted_pool: bool,
        stable_pool: bool,
        ctx: &mut TxContext,
    ): ID {
        assert!(creation_fee.value() == constants::pool_creation_fee(), EInvalidFee);
        assert!(tick_size > 0, EInvalidTickSize);
        assert!(lot_size > 0, EInvalidLotSize);
        assert!(min_size > 0, EInvalidMinSize);
        assert!(min_size % lot_size == 0, EInvalidMinSize);
        assert!(!(whitelisted_pool && stable_pool), EPoolCannotBeBothWhitelistedAndStable);
        assert!(type_name::get<BaseAsset>() != type_name::get<QuoteAsset>(), ESameBaseAndQuote);

        let pool_id = object::new(ctx);
        let mut pool_inner = PoolInner<BaseAsset, QuoteAsset> {
            allowed_versions: registry.allowed_versions(),
            pool_id: pool_id.to_inner(),
            book: book::empty(tick_size, lot_size, min_size, ctx),
            state: state::empty(stable_pool, ctx),
            vault: vault::empty(),
            deep_price: deep_price::empty(),
        };
        if (whitelisted_pool) {
            pool_inner.set_whitelist(ctx);
        };
        let params = pool_inner.state.governance().trade_params();
        let taker_fee = params.taker_fee();
        let maker_fee = params.maker_fee();
        let treasury_address = registry.treasury_address();
        let pool = Pool<BaseAsset, QuoteAsset> {
            id: pool_id,
            inner: versioned::create(constants::current_version(), pool_inner, ctx),
        };
        let pool_id = object::id(&pool);
        registry.register_pool<BaseAsset, QuoteAsset>(pool_id);
        event::emit(PoolCreated<BaseAsset, QuoteAsset> {
            pool_id,
            taker_fee,
            maker_fee,
            tick_size,
            lot_size,
            min_size,
            whitelisted_pool,
            treasury_address,
        });

        transfer::public_transfer(creation_fee, treasury_address);
        transfer::share_object(pool);

        pool_id
    }

    public(package) fun bids<BaseAsset, QuoteAsset>(
        self: &PoolInner<BaseAsset, QuoteAsset>,
    ): &BigVector<Order> {
        self.book.bids()
    }

    public(package) fun asks<BaseAsset, QuoteAsset>(
        self: &PoolInner<BaseAsset, QuoteAsset>,
    ): &BigVector<Order> {
        self.book.asks()
    }

    public(package) fun load_inner<BaseAsset, QuoteAsset>(
        self: &Pool<BaseAsset, QuoteAsset>,
    ): &PoolInner<BaseAsset, QuoteAsset> {
        let inner: &PoolInner<BaseAsset, QuoteAsset> = self.inner.load_value();
        let package_version = constants::current_version();
        assert!(inner.allowed_versions.contains(&package_version), EPackageVersionDisabled);

        inner
    }

    public(package) fun load_inner_mut<BaseAsset, QuoteAsset>(
        self: &mut Pool<BaseAsset, QuoteAsset>,
    ): &mut PoolInner<BaseAsset, QuoteAsset> {
        let inner: &mut PoolInner<BaseAsset, QuoteAsset> = self.inner.load_value_mut();
        let package_version = constants::current_version();
        assert!(inner.allowed_versions.contains(&package_version), EPackageVersionDisabled);

        inner
    }

    // === Private Functions ===
    /// Set a pool as a whitelist pool at pool creation. Whitelist pools have zero fees.
    fun set_whitelist<BaseAsset, QuoteAsset>(
        self: &mut PoolInner<BaseAsset, QuoteAsset>,
        ctx: &TxContext,
    ) {
        let base = type_name::get<BaseAsset>();
        let quote = type_name::get<QuoteAsset>();
        let deep_type = type_name::get<DEEP>();
        assert!(base == deep_type || quote == deep_type, EIneligibleWhitelist);

        self.state.governance_mut(ctx).set_whitelist(true);
    }

    fun place_order_int<BaseAsset, QuoteAsset>(
        self: &mut Pool<BaseAsset, QuoteAsset>,
        balance_manager: &mut BalanceManager,
        trade_proof: &TradeProof,
        client_order_id: u64,
        order_type: u8,
        self_matching_option: u8,
        price: u64,
        quantity: u64,
        is_bid: bool,
        pay_with_deep: bool,
        expire_timestamp: u64,
        clock: &Clock,
        market_order: bool,
        ctx: &TxContext,
    ): OrderInfo {
        let whitelist = self.whitelisted();
        assert!(pay_with_deep || whitelist, EFeeTypeNotSupported);

        let self = self.load_inner_mut();
        let mut order_info = order_info::new(
            self.pool_id,
            balance_manager.id(),
            client_order_id,
            ctx.sender(),
            order_type,
            self_matching_option,
            price,
            quantity,
            is_bid,
            pay_with_deep,
            ctx.epoch(),
            expire_timestamp,
            self.deep_price.get_order_deep_price(whitelist),
            market_order,
        );
        self.book.create_order(&mut order_info, clock.timestamp_ms());
        let (settled, owed) = self
            .state
            .process_create(
                &mut order_info,
                    ctx,
            );
        self.vault.settle_balance_manager(settled, owed, balance_manager, trade_proof);
        if (order_info.remaining_quantity() > 0) order_info.emit_order_placed();

        order_info
    }
}<|MERGE_RESOLUTION|>--- conflicted
+++ resolved
@@ -42,10 +42,7 @@
     const ENoAmountToBurn: u64 = 12;
     const EPackageVersionDisabled: u64 = 13;
     const EMinimumQuantityOutNotMet: u64 = 14;
-<<<<<<< HEAD
     const EPoolCannotBeBothWhitelistedAndStable: u64 = 15;
-=======
->>>>>>> 8eb018b9
 
     // === Structs ===
     public struct Pool<phantom BaseAsset, phantom QuoteAsset> has key {
