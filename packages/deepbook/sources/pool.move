// Copyright (c) Mysten Labs, Inc.
// SPDX-License-Identifier: Apache-2.0

/// Public-facing interface for the package.
module deepbook::pool {
    use std::type_name;

    use sui::{
        coin::Coin,
        sui::SUI,
        clock::Clock,
        event,
        vec_set::VecSet,
    };

    use deepbook::{
        math,
        constants,
        balance_manager::{Self, BalanceManager, TradeProof},
        order_info::{Self, OrderInfo},
        book::{Self, Book},
        state::{Self, State},
        vault::{Self, Vault, DEEP},
        deep_price::{Self, DeepPrice},
        registry::{DeepbookAdminCap, Registry},
        big_vector::BigVector,
        order::Order,
    };

    const EInvalidFee: u64 = 1;
    const ESameBaseAndQuote: u64 = 2;
    const EInvalidTickSize: u64 = 3;
    const EInvalidLotSize: u64 = 4;
    const EInvalidMinSize: u64 = 5;
    const EInvalidAmountIn: u64 = 6;
    // const EIneligibleWhitelist: u64 = 7;
    const EIneligibleReferencePool: u64 = 8;
    const EFeeTypeNotSupported: u64 = 9;
    const EInvalidOrderBalanceManager: u64 = 10;
    const EIneligibleTargetPool: u64 = 11;

<<<<<<< HEAD
=======
    const POOL_CREATION_FEE: u64 = 100 * 1_000_000_000; // 100 SUI, can be updated
>>>>>>> 4d7b24fb
    const TREASURY_ADDRESS: address = @0x0; // TODO: if different per pool, move to pool struct

    public struct Pool<phantom BaseAsset, phantom QuoteAsset> has key {
        id: UID,
        book: Book,
        state: State,
        vault: Vault<BaseAsset, QuoteAsset>,
        deep_price: DeepPrice,
    }

    public struct PoolCreated<phantom BaseAsset, phantom QuoteAsset> has copy, store, drop {
        pool_id: ID,
        taker_fee: u64,
        maker_fee: u64,
        tick_size: u64,
        lot_size: u64,
        min_size: u64,
    }

    /// Create a new pool. The pool is registered in the registry.
    /// Checks are performed to ensure the tick size, lot size, and min size are valid.
    /// The creation fee is transferred to the treasury address.
    public fun create_pool_admin<BaseAsset, QuoteAsset>(
        registry: &mut Registry,
        tick_size: u64,
        lot_size: u64,
        min_size: u64,
        creation_fee: Coin<SUI>,
        _cap: &DeepbookAdminCap,
        ctx: &mut TxContext,
    ) {
        create_pool<BaseAsset, QuoteAsset>(
            registry,
            tick_size,
            lot_size,
            min_size,
            creation_fee,
            ctx,
        )
    }

    public(package) fun create_pool<BaseAsset, QuoteAsset>(
        registry: &mut Registry,
        tick_size: u64,
        lot_size: u64,
        min_size: u64,
        creation_fee: Coin<SUI>,
        ctx: &mut TxContext,
    ) {
        assert!(creation_fee.value() == constants::pool_creation_fee(), EInvalidFee);
        assert!(tick_size > 0, EInvalidTickSize);
        assert!(lot_size > 0, EInvalidLotSize);
        assert!(min_size > 0, EInvalidMinSize);

        assert!(type_name::get<BaseAsset>() != type_name::get<QuoteAsset>(), ESameBaseAndQuote);
        registry.register_pool<BaseAsset, QuoteAsset>();

        let pool_uid = object::new(ctx);
        let pool_id = pool_uid.to_inner();

        let pool = Pool<BaseAsset, QuoteAsset> {
            id: pool_uid,
            book: book::empty(tick_size, lot_size, min_size, ctx),
            state: state::empty(ctx),
            vault: vault::empty(),
            deep_price: deep_price::empty(),
        };

        let params = pool.state.governance().trade_params();
        let (taker_fee, maker_fee) = (params.taker_fee(), params.maker_fee());
        event::emit(PoolCreated<BaseAsset, QuoteAsset> {
            pool_id,
            taker_fee,
            maker_fee,
            tick_size,
            lot_size,
            min_size,
        });

        // TODO: reconsider sending the Coin here. User pays gas;
        // TODO: depending on the frequency of the event;
        transfer::public_transfer(creation_fee, TREASURY_ADDRESS);

        transfer::share_object(pool);
    }

    /// Accessor to check if the pool is whitelisted.
    public fun whitelisted<BaseAsset, QuoteAsset>(
        self: &Pool<BaseAsset, QuoteAsset>,
    ): bool {
        self.state.governance().whitelisted()
    }

    /// Place a limit order. Quantity is in base asset terms.
    /// For current version pay_with_deep must be true, so the fee will be paid with DEEP tokens.
    public fun place_limit_order<BaseAsset, QuoteAsset>(
        self: &mut Pool<BaseAsset, QuoteAsset>,
        balance_manager: &mut BalanceManager,
        proof: &TradeProof,
        client_order_id: u64,
        order_type: u8,
        self_matching_option: u8,
        price: u64,
        quantity: u64,
        is_bid: bool,
        pay_with_deep: bool,
        expire_timestamp: u64,
        clock: &Clock,
        ctx: &TxContext,
    ): OrderInfo {
        self.place_order_int(
            balance_manager,
            proof,
            client_order_id,
            order_type,
            self_matching_option,
            price,
            quantity,
            is_bid,
            pay_with_deep,
            expire_timestamp,
            clock,
            false,
            ctx,
        )
    }

    /// Place a market order. Quantity is in base asset terms. Calls place_limit_order with
    /// a price of MAX_PRICE for bids and MIN_PRICE for asks. Any quantity not filled is cancelled.
    public fun place_market_order<BaseAsset, QuoteAsset>(
        self: &mut Pool<BaseAsset, QuoteAsset>,
        balance_manager: &mut BalanceManager,
        proof: &TradeProof,
        client_order_id: u64,
        order_type: u8,
        self_matching_option: u8,
        quantity: u64,
        is_bid: bool,
        pay_with_deep: bool,
        clock: &Clock,
        ctx: &TxContext,
    ): OrderInfo {
        self.place_order_int(
            balance_manager,
            proof,
            client_order_id,
            order_type,
            self_matching_option,
            if (is_bid) constants::max_price() else constants::min_price(),
            quantity,
            is_bid,
            pay_with_deep,
            clock.timestamp_ms(),
            clock,
            true,
            ctx,
        )
    }

    /// Swap exact amount without needing an balance_manager.
    public fun swap_exact_amount<BaseAsset, QuoteAsset>(
        self: &mut Pool<BaseAsset, QuoteAsset>,
        base_in: Coin<BaseAsset>,
        quote_in: Coin<QuoteAsset>,
        deep_in: Coin<DEEP>,
        clock: &Clock,
        ctx: &mut TxContext,
    ): (Coin<BaseAsset>, Coin<QuoteAsset>, Coin<DEEP>) {
        let mut base_quantity = base_in.value();
        let quote_quantity = quote_in.value();
        assert!(base_quantity > 0 || quote_quantity > 0, EInvalidAmountIn);
        assert!(!(base_quantity > 0 && quote_quantity > 0), EInvalidAmountIn);

        let pay_with_deep = deep_in.value() > 0;
        let is_bid = quote_quantity > 0;
        if (is_bid) {
            (base_quantity, _) = self.get_amount_out(0, quote_quantity);
        };
        base_quantity = base_quantity - base_quantity % self.book.lot_size();

        let mut temp_balance_manager = balance_manager::new(ctx);
        temp_balance_manager.deposit(base_in, ctx);
        temp_balance_manager.deposit(quote_in, ctx);
        temp_balance_manager.deposit(deep_in, ctx);
        let proof = temp_balance_manager.generate_proof_as_owner(ctx);

        self.place_market_order(
            &mut temp_balance_manager,
            &proof,
            0,
            constants::immediate_or_cancel(),
            constants::self_matching_allowed(),
            base_quantity,
            is_bid,
            pay_with_deep,
            clock,
            ctx
        );

        let base_out = temp_balance_manager.withdraw_with_proof<BaseAsset>(&proof, 0, true).into_coin(ctx);
        let quote_out = temp_balance_manager.withdraw_with_proof<QuoteAsset>(&proof, 0, true).into_coin(ctx);
        let deep_out = temp_balance_manager.withdraw_with_proof<DEEP>(&proof, 0, true).into_coin(ctx);

        temp_balance_manager.delete();

        (base_out, quote_out, deep_out)
    }

    /// Modifies an order given order_id and new_quantity.
    /// New quantity must be less than the original quantity.
    /// Order must not have already expired.
    public fun modify_order<BaseAsset, QuoteAsset>(
        self: &mut Pool<BaseAsset, QuoteAsset>,
        balance_manager: &mut BalanceManager,
        proof: &TradeProof,
        order_id: u128,
        new_quantity: u64,
        clock: &Clock,
        ctx: &TxContext,
    ) {
        let (cancel_quantity, order) = self.book.modify_order(order_id, new_quantity, clock.timestamp_ms());
        assert!(order.balance_manager_id() == balance_manager.id(), EInvalidOrderBalanceManager);
        let (settled, owed) = self.state.process_modify(balance_manager.id(), cancel_quantity, order, ctx);
        self.vault.settle_balance_manager(settled, owed, balance_manager, proof);

        order.emit_order_modified<BaseAsset, QuoteAsset>(self.id.to_inner(), proof.trader(), clock.timestamp_ms());
    }

    /// Cancel an order. The order must be owned by the balance_manager.
    /// The order is removed from the book and the balance_manager's open orders.
    /// The balance_manager's balance is updated with the order's remaining quantity.
    /// Order canceled event is emitted.
    public fun cancel_order<BaseAsset, QuoteAsset>(
        self: &mut Pool<BaseAsset, QuoteAsset>,
        balance_manager: &mut BalanceManager,
        proof: &TradeProof,
        order_id: u128,
        clock: &Clock,
        ctx: &TxContext,
    ) {
        let mut order = self.book.cancel_order(order_id);
        assert!(order.balance_manager_id() == balance_manager.id(), EInvalidOrderBalanceManager);
        let (settled, owed) = self.state.process_cancel(&mut order, balance_manager.id(), ctx);
        self.vault.settle_balance_manager(settled, owed, balance_manager, proof);

        order.emit_order_canceled<BaseAsset, QuoteAsset>(self.id.to_inner(), proof.trader(), clock.timestamp_ms());
    }

    /// Cancel all open orders placed by the balance manager in the pool.
    public fun cancel_all_orders<BaseAsset, QuoteAsset>(
        self: &mut Pool<BaseAsset, QuoteAsset>,
        balance_manager: &mut BalanceManager,
        proof: &TradeProof,
        clock: &Clock,
        ctx: &TxContext,
    ) {
        let open_orders = self.state.account(balance_manager.id()).open_orders().into_keys();
        let mut i = 0;
        while (i < open_orders.length()) {
            let order_id = open_orders[i];
            self.cancel_order(balance_manager, proof, order_id, clock, ctx);
            i = i + 1;
        }
    }

    /// Stake DEEP tokens to the pool. The balance_manager must have enough DEEP tokens.
    /// The balance_manager's data is updated with the staked amount.
    public fun stake<BaseAsset, QuoteAsset>(
        self: &mut Pool<BaseAsset, QuoteAsset>,
        balance_manager: &mut BalanceManager,
        proof: &TradeProof,
        amount: u64,
        ctx: &TxContext,
    ) {
        let (settled, owed) = self.state.process_stake(balance_manager.id(), amount, ctx);
        self.vault.settle_balance_manager(settled, owed, balance_manager, proof);
    }

    /// Unstake DEEP tokens from the pool. The balance_manager must have enough staked DEEP tokens.
    /// The balance_manager's data is updated with the unstaked amount.
    /// Balance is transferred to the balance_manager immediately.
    public fun unstake<BaseAsset, QuoteAsset>(
        self: &mut Pool<BaseAsset, QuoteAsset>,
        balance_manager: &mut BalanceManager,
        proof: &TradeProof,
        ctx: &TxContext,
    ) {
        balance_manager.validate_proof(proof);

        let (settled, owed) = self.state.process_unstake(balance_manager.id(), ctx);
        self.vault.settle_balance_manager(settled, owed, balance_manager, proof);
    }

    /// Submit a proposal to change the taker fee, maker fee, and stake required.
    /// The balance_manager must have enough staked DEEP tokens to participate.
    /// Each balance_manager can only submit one proposal per epoch.
    /// If the maximum proposal is reached, the proposal with the lowest vote is removed.
    /// If the balance_manager has less voting power than the lowest voted proposal, the proposal is not added.
    public fun submit_proposal<BaseAsset, QuoteAsset>(
        self: &mut Pool<BaseAsset, QuoteAsset>,
        balance_manager: &mut BalanceManager,
        proof: &TradeProof,
        taker_fee: u64,
        maker_fee: u64,
        stake_required: u64,
        ctx: &TxContext,
    ) {
        balance_manager.validate_proof(proof);

        self.state.process_proposal(balance_manager.id(), taker_fee, maker_fee, stake_required, ctx);
    }

    /// Vote on a proposal. The balance_manager must have enough staked DEEP tokens to participate.
    /// Full voting power of the balance_manager is used.
    /// Voting for a new proposal will remove the vote from the previous proposal.
    public fun vote<BaseAsset, QuoteAsset>(
        self: &mut Pool<BaseAsset, QuoteAsset>,
        balance_manager: &mut BalanceManager,
        proof: &TradeProof,
        proposal_id: ID,
        ctx: &TxContext,
    ) {
        balance_manager.validate_proof(proof);

        self.state.process_vote(balance_manager.id(), proposal_id, ctx);
    }

    /// Claim the rewards for the balance_manager. The balance_manager must have rewards to claim.
    /// The balance_manager's data is updated with the claimed rewards.
    public fun claim_rebates<BaseAsset, QuoteAsset>(
        self: &mut Pool<BaseAsset, QuoteAsset>,
        balance_manager: &mut BalanceManager,
        proof: &TradeProof,
        ctx: &TxContext,
    ) {
        let (settled, owed) = self.state.process_claim_rebates(balance_manager.id(), ctx);
        self.vault.settle_balance_manager(settled, owed, balance_manager, proof);
    }

    // GETTERS

    /// Dry run to determine the amount out for a given base or quote amount.
    /// Only one out of base or quote amount should be non-zero.
    public fun get_amount_out<BaseAsset, QuoteAsset>(
        self: &Pool<BaseAsset, QuoteAsset>,
        base_amount: u64,
        quote_amount: u64,
    ): (u64, u64) {
        self.book.get_amount_out(base_amount, quote_amount)
    }

    /// Returns the mid price of the pool.
    public fun mid_price<BaseAsset, QuoteAsset>(
        self: &Pool<BaseAsset, QuoteAsset>,
    ): u64 {
        self.book.mid_price()
    }

    /// Returns the order_id for all open order for the balance_manager in the pool.
    public fun account_open_orders<BaseAsset, QuoteAsset>(
        self: &Pool<BaseAsset, QuoteAsset>,
        balance_manager: ID,
    ): VecSet<u128> {
        self.state.account(balance_manager).open_orders()
    }

    /// Returns the (price_vec, quantity_vec) for the level2 order book.
    /// The price_low and price_high are inclusive, all orders within the range are returned.
    /// is_bid is true for bids and false for asks.
    public fun get_level2_range<BaseAsset, QuoteAsset>(
        self: &Pool<BaseAsset, QuoteAsset>,
        price_low: u64,
        price_high: u64,
        is_bid: bool,
    ): (vector<u64>, vector<u64>) {
        self.book.get_level2_range_and_ticks(price_low, price_high, constants::max_u64(), is_bid)
    }

    /// Returns the (price_vec, quantity_vec) for the level2 order book.
    /// Ticks are the maximum number of ticks to return starting from best bid and best ask.
    /// (bid_price, bid_quantity, ask_price, ask_quantity) are returned as 4 vectors.
    /// The price vectors are sorted in descending order for bids and ascending order for asks.
    public fun get_level2_ticks_from_mid<BaseAsset, QuoteAsset>(
        self: &Pool<BaseAsset, QuoteAsset>,
        ticks: u64,
    ): (vector<u64>, vector<u64>, vector<u64>, vector<u64>) {
        let (bid_price, bid_quantity) = self.book.get_level2_range_and_ticks(constants::min_price(), constants::max_price(), ticks, true);
        let (ask_price, ask_quantity) = self.book.get_level2_range_and_ticks(constants::min_price(), constants::max_price(), ticks, false);

        (bid_price, bid_quantity, ask_price, ask_quantity)
    }

    // OPERATIONAL PUBLIC

    /// Adds a price point along with a timestamp to the deep price.
    /// Allows for the calculation of deep price per base asset.
    public fun add_deep_price_point<BaseAsset, QuoteAsset, DEEPBaseAsset, DEEPQuoteAsset>(
        target_pool: &mut Pool<BaseAsset, QuoteAsset>,
        reference_pool: &Pool<DEEPBaseAsset, DEEPQuoteAsset>,
        clock: &Clock,
    ) {
        assert!(reference_pool.whitelisted(), EIneligibleReferencePool);
        let deep_price = reference_pool.mid_price();
        let pool_price = target_pool.mid_price();
        let deep_base_type = type_name::get<DEEPBaseAsset>();
        let deep_quote_type = type_name::get<DEEPQuoteAsset>();
        let base_type = type_name::get<BaseAsset>();
        let quote_type = type_name::get<QuoteAsset>();
        let deep_type = type_name::get<DEEP>();
        let timestamp = clock.timestamp_ms();
        if (base_type == deep_type) {
            return target_pool.deep_price.add_price_point(1, timestamp)
        };
        if (quote_type == deep_type) {
            return target_pool.deep_price.add_price_point(pool_price, timestamp)
        };

        assert!((base_type == deep_base_type || base_type == deep_quote_type) ||
                (quote_type == deep_base_type || quote_type == deep_quote_type), EIneligibleTargetPool);
        assert!(!(base_type == deep_base_type && quote_type == deep_quote_type), EIneligibleTargetPool);

        let deep_per_base = if (base_type == deep_base_type) {
            deep_price
        } else if (base_type == deep_quote_type) {
            math::div(1_000_000_000, deep_price)
        } else if (quote_type == deep_base_type) {
            math::mul(deep_price, pool_price)
        } else {
            math::div(deep_price, pool_price)
        };

        target_pool.deep_price.add_price_point(deep_per_base, timestamp)
    }

    /// Burns DEEP tokens from the pool. Amount to burn is within history
    public fun burn_deep<BaseAsset, QuoteAsset>(
        self: &mut Pool<BaseAsset, QuoteAsset>,
    ) {
        let balance_to_burn = self.state.history_mut().reset_balance_to_burn();
        assert!(balance_to_burn > 0, EInvalidAmountIn);
        // TODO: burn deep balance
        // let deep_balance = self.vault.withdraw_deep(balance_to_burn);
    }

    // OPERATIONAL OWNER

    /// Set a pool as a stable pool. Stable pools have a lower fee.
    /// Only Admin can set a pool as stable.
    public fun set_stable<BaseAsset, QuoteAsset>(
        self: &mut Pool<BaseAsset, QuoteAsset>,
        _cap: &DeepbookAdminCap,
        stable: bool,
        ctx: &TxContext,
    ) {
        self.state.governance_mut(ctx).set_stable(stable);
    }

    /// Set a pool as a whitelist pool. Whitelist pools have zero fees.
    /// Only Admin can set a pool as whitelist.
    public fun set_whitelist<BaseAsset, QuoteAsset>(
        self: &mut Pool<BaseAsset, QuoteAsset>,
        _cap: &DeepbookAdminCap,
        whitelist: bool,
        ctx: &TxContext,
    ) {
        // TODO: remove comment out section after testing
        // let base = type_name::get<BaseAsset>();
        // let quote = type_name::get<QuoteAsset>();
        // let deep_type = type_name::get<DEEP>();
        // assert!(base == deep_type || quote == deep_type, EIneligibleWhitelist);

        self.state.governance_mut(ctx).set_whitelist(whitelist);
    }

    public(package) fun bids<BaseAsset, QuoteAsset>(
        self: &Pool<BaseAsset, QuoteAsset>,
    ): &BigVector<Order> {
        self.book.bids()
    }

    public(package) fun asks<BaseAsset, QuoteAsset>(
        self: &Pool<BaseAsset, QuoteAsset>,
    ): &BigVector<Order> {
        self.book.asks()
    }

    fun place_order_int<BaseAsset, QuoteAsset>(
        self: &mut Pool<BaseAsset, QuoteAsset>,
        balance_manager: &mut BalanceManager,
        proof: &TradeProof,
        client_order_id: u64,
        order_type: u8,
        self_matching_option: u8,
        price: u64,
        quantity: u64,
        is_bid: bool,
        pay_with_deep: bool,
        expire_timestamp: u64,
        clock: &Clock,
        market_order: bool,
        ctx: &TxContext,
    ): OrderInfo {
        assert!(pay_with_deep || self.whitelisted(), EFeeTypeNotSupported);
        let deep_per_base = self.deep_price.conversion_rate();

        let mut order_info = order_info::new(
            self.id.to_inner(),
            balance_manager.id(),
            client_order_id,
            proof.trader(),
            order_type,
            self_matching_option,
            price,
            quantity,
            is_bid,
            pay_with_deep,
            ctx.epoch(),
            expire_timestamp,
            deep_per_base,
            market_order,
        );
        self.book.create_order(&mut order_info, clock.timestamp_ms());
        let (settled, owed) = self.state.process_create(&mut order_info, ctx);
        self.vault.settle_balance_manager(settled, owed, balance_manager, proof);
        if (order_info.remaining_quantity() > 0) order_info.emit_order_placed();

        order_info
    }
}<|MERGE_RESOLUTION|>--- conflicted
+++ resolved
@@ -39,10 +39,7 @@
     const EInvalidOrderBalanceManager: u64 = 10;
     const EIneligibleTargetPool: u64 = 11;
 
-<<<<<<< HEAD
-=======
     const POOL_CREATION_FEE: u64 = 100 * 1_000_000_000; // 100 SUI, can be updated
->>>>>>> 4d7b24fb
     const TREASURY_ADDRESS: address = @0x0; // TODO: if different per pool, move to pool struct
 
     public struct Pool<phantom BaseAsset, phantom QuoteAsset> has key {
