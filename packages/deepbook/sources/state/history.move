--- conflicted
+++ resolved
@@ -2,7 +2,6 @@
     use sui::table::{Self, Table};
     use deepbook::math;
 
-<<<<<<< HEAD
     /// Constants
     const EPOCHS_FOR_PHASE_OUT: u64 = 28;
     const FLOAT_SCALING: u64 = 1_000_000_000;
@@ -11,24 +10,15 @@
 
     /// Error codes
     const EHistoricVolumesNotFound: u64 = 0;
-=======
     use deepbook::trade_params::TradeParams;
-
-    const EHistoricVolumesNotFound: u64 = 1;
->>>>>>> b00157cc
 
     /// Overall volume for the current epoch. Used to calculate rebates and burns.
     public struct Volumes has store, copy, drop {
         total_volume: u64,
         total_staked_volume: u64,
         total_fees_collected: u64,
-<<<<<<< HEAD
-        stake_required: u64,
-        accounts_with_rebates: u64,
         historic_median: u64,
-=======
         trade_params: TradeParams,
->>>>>>> b00157cc
     }
 
     public struct History has store {
@@ -46,13 +36,8 @@
             total_volume: 0,
             total_staked_volume: 0,
             total_fees_collected: 0,
-<<<<<<< HEAD
-            stake_required: 0,
-            accounts_with_rebates: 0,
             historic_median: MAX_U64,
-=======
             trade_params,
->>>>>>> b00157cc
         };
         let mut history = History {
             epoch: ctx.epoch(),
@@ -77,7 +62,6 @@
         self.historic_volumes.add(self.epoch, self.volumes);
 
         self.epoch = epoch;
-<<<<<<< HEAD
         self.reset_volumes();
         self.update_historic_median();
     }
@@ -85,19 +69,12 @@
     public(package) fun reset_volumes(
         self: &mut History,
     ) {
-=======
->>>>>>> b00157cc
         self.volumes = Volumes {
             total_volume: 0,
             total_staked_volume: 0,
             total_fees_collected: 0,
-<<<<<<< HEAD
-            stake_required: 0,
-            accounts_with_rebates: 0,
             historic_median: 0,
-=======
             trade_params,
->>>>>>> b00157cc
         };
     }
 
@@ -109,15 +86,9 @@
         maker_volume: u64,
         account_stake: u64,
     ): u64 {
-<<<<<<< HEAD
         assert!(self.historic_volumes.contains(prev_epoch), EHistoricVolumesNotFound);
         let volumes = &mut self.historic_volumes[prev_epoch];
-        if (account_stake < volumes.stake_required) return 0;
-=======
-        assert!(self.historic_volumes.contains(epoch), EHistoricVolumesNotFound);
-        let volumes = &mut self.historic_volumes[epoch];
         if (volumes.trade_params.stake_required() > account_stake) return 0;
->>>>>>> b00157cc
 
         let other_maker_liquidity = volumes.total_volume - maker_volume;
         let maker_rebate_percentage = FLOAT_SCALING - math::min(FLOAT_SCALING, math::div(other_maker_liquidity, volumes.historic_median));
@@ -127,7 +98,6 @@
         maker_rebate = maker_rebate - maker_rebate % DEEP_LOT_SIZE;
         let maker_burn = maker_fee_proportion - maker_rebate;
 
-<<<<<<< HEAD
         self.balance_to_burn = self.balance_to_burn + maker_burn;
         volumes.accounts_with_rebates = volumes.accounts_with_rebates - 1;
 
@@ -154,9 +124,6 @@
         };
 
         self.volumes.historic_median = math::median(median_vec);
-=======
-        0
->>>>>>> b00157cc
     }
 
     /// Add volume to the current epoch's volume data.
@@ -174,7 +141,6 @@
         };
     }
 
-<<<<<<< HEAD
     public(package) fun balance_to_burn(
         self: &History,
     ): u64 {
@@ -202,7 +168,7 @@
         volumes.total_fees_collected = total_fees_collected;
         volumes.stake_required = stake_required;
         volumes.accounts_with_rebates = accounts_with_rebates;
-=======
+
     public(package) fun historic_maker_fee(
         self: &History,
         epoch: u64,
@@ -210,6 +176,5 @@
         assert!(self.historic_volumes.contains(epoch), EHistoricVolumesNotFound);
 
         self.historic_volumes[epoch].trade_params.maker_fee()
->>>>>>> b00157cc
     }
 }