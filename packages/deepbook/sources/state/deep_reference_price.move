--- conflicted
+++ resolved
@@ -8,28 +8,17 @@
         type_name::{Self, TypeName},
     };
 
-<<<<<<< HEAD
     use sui::vec_map::{Self, VecMap};
 
     use deepbook::pool::{Pool, PoolKey, DEEP}; // TODO: DEEP token
-=======
-    use deepbook::{
-        pool::{Pool, DEEP},
-        math,
-    };
->>>>>>> 55227c45
 
     const EIneligiblePool: u64 = 1;
 
     /// DeepReferencePools is a struct that holds the reference pools for the DEEP token.
     /// DEEP/SUI, DEEP/USDC, DEEP/WETH
     public struct DeepReferencePools has store {
-<<<<<<< HEAD
         // Base or quote -> pool_key
         reference_pools: VecMap<TypeName, PoolKey>,
-=======
-        reference_pools: vector<String>,
->>>>>>> 55227c45
     }
 
     public(package) fun new(): DeepReferencePools {
