module deepbook::state {
    use sui::{
        table::{Self, Table},
    };

    use deepbook::{
        math,
        history::{Self, History},
        order::Order,
        order_info::OrderInfo,
        governance::{Self, Governance},
        account::{Self, Account},
        balances::{Self, Balances},
    };

    const ENoStake: u64 = 1;

    public struct State has store {
        accounts: Table<ID, Account>,
        history: History,
        governance: Governance,
    }

    public(package) fun empty(ctx: &mut TxContext): State {
        let governance = governance::empty(ctx);
        let trade_params = governance.trade_params();
        let history = history::empty(trade_params, ctx.epoch(), ctx);

        State {
            history,
            governance,
            accounts: table::new(ctx),
        }
    }

    /// Process order fills.
    /// Update all maker settled balances and volumes.
    /// Update taker settled balances and volumes.
    public(package) fun process_create(
        self: &mut State,
        order_info: &mut OrderInfo,
        ctx: &TxContext,
    ): (Balances, Balances) {
        self.governance.update(ctx);
        self.history.update(self.governance.trade_params(), ctx);
        let fills = order_info.fills();
        let mut i = 0;

        while (i < fills.length()) {
            let fill = &fills[i];
            let maker = fill.balance_manager_id();
            self.update_account(maker, ctx);
            let account = &mut self.accounts[maker];
            account.process_maker_fill(fill);

            let base_volume = fill.base_quantity();
            let quote_volume = fill.quote_quantity();
            self.history.add_volume(base_volume, account.active_stake());
            let historic_maker_fee = self.history.historic_maker_fee(fill.maker_epoch());
<<<<<<< HEAD
            let fee_volume = if (fill.maker_conversion_is_base()) {
                base_volume
            } else {
                quote_volume
            };
            let order_maker_fee = if (fill.maker_is_whitelisted()) {
                0
            } else {
                math::mul(
                    math::mul(fee_volume, historic_maker_fee),
                    fill.maker_deep_per_asset()
                )
            };
=======
            let order_maker_fee = math::mul(
                math::mul(volume, historic_maker_fee),
                fill.maker_deep_per_base()
            );
>>>>>>> 547363d2
            self.history.add_total_fees_collected(balances::new(0, 0, order_maker_fee));

            i = i + 1;
        };

        self.update_account(order_info.balance_manager_id(), ctx);
        let account = &mut self.accounts[order_info.balance_manager_id()];
<<<<<<< HEAD
=======
        if (order_info.remaining_quantity() >= 0) {
            account.add_order(order_info.order_id());
        };
        account.add_taker_volume(order_info.executed_quantity());

>>>>>>> 547363d2
        let account_volume = account.total_volume();
        let account_stake = account.active_stake();

        let volume_in_deep = if (order_info.conversion_is_base()) {
            math::mul(account_volume, order_info.deep_per_asset())
        } else if (order_info.executed_quantity() > 0) {
            let avg_executed_price = math::div(
                order_info.cumulative_quote_quantity(),
                order_info.executed_quantity()
            );
            math::mul(
                avg_executed_price,
                math::mul(account_volume, order_info.deep_per_asset())
            )
        } else {
            math::mul(
                order_info.price(),
                math::mul(account_volume, order_info.deep_per_asset())
            )
        };

        let taker_fee = self.governance.trade_params().taker_fee_for_user(account_stake, volume_in_deep);
        let maker_fee = self.governance.trade_params().maker_fee();

        if (order_info.remaining_quantity() > 0) {
            account.add_order(order_info.order_id());
        };
        account.add_taker_volume(order_info.executed_quantity());

        let (mut settled, mut owed) = order_info.calculate_partial_fill_balances(taker_fee, maker_fee);
        let (old_settled, old_owed) = account.settle();
        self.history.add_total_fees_collected(balances::new(0, 0, order_info.paid_fees()));
        settled.add_balances(old_settled);
        owed.add_balances(old_owed);

        (settled, owed)
    }

    public(package) fun withdraw_settled_amounts(
        self: &mut State,
        balance_manager_id: ID,
    ): (Balances, Balances) {
        let account = &mut self.accounts[balance_manager_id];

        account.settle()
    }

    /// Update account settled balances and volumes.
    /// Remove order from account orders.
    public(package) fun process_cancel(
        self: &mut State,
        order: &mut Order,
        account_id: ID,
        ctx: &TxContext,
    ): (Balances, Balances) {
        self.governance.update(ctx);
        self.history.update(self.governance.trade_params(), ctx);
        self.update_account(account_id, ctx);
        order.set_canceled();

        let epoch = order.epoch();
        let maker_fee = self.history.historic_maker_fee(epoch);
        let balances = order.calculate_cancel_refund(maker_fee, option::none());

        let account = &mut self.accounts[account_id];
        account.remove_order(order.order_id());
        account.add_settled_balances(balances);

        account.settle()
    }

    public(package) fun process_modify(
        self: &mut State,
        account_id: ID,
        cancel_quantity: u64,
        order: &Order,
        ctx: &TxContext,
    ): (Balances, Balances) {
        self.governance.update(ctx);
        self.history.update(self.governance.trade_params(), ctx);
        self.update_account(account_id, ctx);

        let epoch = order.epoch();
        let maker_fee = self.history.historic_maker_fee(epoch);
        let balances = order.calculate_cancel_refund(maker_fee, option::some(cancel_quantity));

        self.accounts[account_id].add_settled_balances(balances);

        self.accounts[account_id].settle()
    }

    public(package) fun process_stake(
        self: &mut State,
        account_id: ID,
        new_stake: u64,
        ctx: &TxContext,
    ): (Balances, Balances) {
        self.governance.update(ctx);
        self.history.update(self.governance.trade_params(), ctx);
        self.update_account(account_id, ctx);

        let (stake_before, stake_after) = self.accounts[account_id].add_stake(new_stake);
        self.governance.adjust_voting_power(stake_before, stake_after);

        self.accounts[account_id].settle()
    }

    public(package) fun process_unstake(
        self: &mut State,
        account_id: ID,
        ctx: &TxContext,
    ): (Balances, Balances) {
        self.governance.update(ctx);
        self.history.update(self.governance.trade_params(), ctx);
        self.update_account(account_id, ctx);

        let account = &mut self.accounts[account_id];
        let active_stake = account.active_stake();
        let inactive_stake = account.inactive_stake();
        let voted_proposal = account.voted_proposal();
        account.remove_stake();
        self.governance.adjust_voting_power(active_stake + inactive_stake, 0);
        self.governance.adjust_vote(voted_proposal, option::none(), active_stake);

        account.settle()
    }

    public(package) fun process_proposal(
        self: &mut State,
        account_id: ID,
        taker_fee: u64,
        maker_fee: u64,
        stake_required: u64,
        ctx: &TxContext,
    ) {
        self.governance.update(ctx);
        self.history.update(self.governance.trade_params(), ctx);
        self.update_account(account_id, ctx);

        let stake = self.accounts[account_id].active_stake();
        assert!(stake > 0, ENoStake);

        self.governance.add_proposal(taker_fee, maker_fee, stake_required, stake, account_id);
        self.process_vote(account_id, account_id, ctx);
    }

    public(package) fun process_vote(
        self: &mut State,
        account_id: ID,
        proposal_id: ID,
        ctx: &TxContext,
    ) {
        self.governance.update(ctx);
        self.history.update(self.governance.trade_params(), ctx);
        self.update_account(account_id, ctx);

        let account = &mut self.accounts[account_id];
        assert!(account.active_stake() > 0, ENoStake);

        let prev_proposal = account.set_voted_proposal(option::some(proposal_id));
        self.governance.adjust_vote(
            prev_proposal,
            option::some(proposal_id),
            account.active_stake(),
        );
    }

    public(package) fun process_claim_rebates(
        self: &mut State,
        account_id: ID,
        ctx: &TxContext,
    ): (Balances, Balances) {
        self.governance.update(ctx);
        self.history.update(self.governance.trade_params(), ctx);
        self.update_account(account_id, ctx);

        let account = &mut self.accounts[account_id];
        account.claim_rebates();

        account.settle()
    }

    public(package) fun governance(
        self: &State,
    ): &Governance {
        &self.governance
    }

    public(package) fun governance_mut(
        self: &mut State,
        ctx: &TxContext,
    ): &mut Governance {
        self.governance.update(ctx);

        &mut self.governance
    }

    public(package) fun account(
        self: &State,
        account_id: ID,
    ): &Account {
        &self.accounts[account_id]
    }

    public(package) fun history_mut(
        self: &mut State,
    ): &mut History {
        &mut self.history
    }

    fun update_account(
        self: &mut State,
        account_id: ID,
        ctx: &TxContext,
    ) {
        if (!self.accounts.contains(account_id)) {
            self.accounts.add(account_id, account::empty(ctx));
        };

        let account = &mut self.accounts[account_id];
        let (prev_epoch, maker_volume, active_stake) = account.update(ctx);
        if (prev_epoch > 0 && maker_volume > 0 && active_stake > 0) {
            let rebates = self.history.calculate_rebate_amount(prev_epoch, maker_volume, active_stake);
            account.add_rebates(balances::new(0, 0, rebates));
        }
    }
}<|MERGE_RESOLUTION|>--- conflicted
+++ resolved
@@ -53,30 +53,13 @@
             let account = &mut self.accounts[maker];
             account.process_maker_fill(fill);
 
-            let base_volume = fill.base_quantity();
-            let quote_volume = fill.quote_quantity();
-            self.history.add_volume(base_volume, account.active_stake());
+            let volume = fill.base_quantity();
+            self.history.add_volume(volume, account.active_stake());
             let historic_maker_fee = self.history.historic_maker_fee(fill.maker_epoch());
-<<<<<<< HEAD
-            let fee_volume = if (fill.maker_conversion_is_base()) {
-                base_volume
-            } else {
-                quote_volume
-            };
-            let order_maker_fee = if (fill.maker_is_whitelisted()) {
-                0
-            } else {
-                math::mul(
-                    math::mul(fee_volume, historic_maker_fee),
-                    fill.maker_deep_per_asset()
-                )
-            };
-=======
             let order_maker_fee = math::mul(
                 math::mul(volume, historic_maker_fee),
                 fill.maker_deep_per_base()
             );
->>>>>>> 547363d2
             self.history.add_total_fees_collected(balances::new(0, 0, order_maker_fee));
 
             i = i + 1;
@@ -84,42 +67,15 @@
 
         self.update_account(order_info.balance_manager_id(), ctx);
         let account = &mut self.accounts[order_info.balance_manager_id()];
-<<<<<<< HEAD
-=======
         if (order_info.remaining_quantity() >= 0) {
             account.add_order(order_info.order_id());
         };
         account.add_taker_volume(order_info.executed_quantity());
 
->>>>>>> 547363d2
         let account_volume = account.total_volume();
         let account_stake = account.active_stake();
-
-        let volume_in_deep = if (order_info.conversion_is_base()) {
-            math::mul(account_volume, order_info.deep_per_asset())
-        } else if (order_info.executed_quantity() > 0) {
-            let avg_executed_price = math::div(
-                order_info.cumulative_quote_quantity(),
-                order_info.executed_quantity()
-            );
-            math::mul(
-                avg_executed_price,
-                math::mul(account_volume, order_info.deep_per_asset())
-            )
-        } else {
-            math::mul(
-                order_info.price(),
-                math::mul(account_volume, order_info.deep_per_asset())
-            )
-        };
-
-        let taker_fee = self.governance.trade_params().taker_fee_for_user(account_stake, volume_in_deep);
+        let taker_fee = self.governance.trade_params().taker_fee_for_user(account_stake, math::mul(account_volume, order_info.deep_per_base()));
         let maker_fee = self.governance.trade_params().maker_fee();
-
-        if (order_info.remaining_quantity() > 0) {
-            account.add_order(order_info.order_id());
-        };
-        account.add_taker_volume(order_info.executed_quantity());
 
         let (mut settled, mut owed) = order_info.calculate_partial_fill_balances(taker_fee, maker_fee);
         let (old_settled, old_owed) = account.settle();
@@ -315,7 +271,7 @@
         let (prev_epoch, maker_volume, active_stake) = account.update(ctx);
         if (prev_epoch > 0 && maker_volume > 0 && active_stake > 0) {
             let rebates = self.history.calculate_rebate_amount(prev_epoch, maker_volume, active_stake);
-            account.add_rebates(balances::new(0, 0, rebates));
+            account.add_rebates(rebates);
         }
     }
 }