--- conflicted
+++ resolved
@@ -13,13 +13,9 @@
         balances::Balances,
     };
 
-<<<<<<< HEAD
     const ENotEnoughStake: u64 = 1;
-
     const STAKE_REQUIRED_TO_PARTICIPATE: u64 = 1;
-=======
     const ENoStake: u64 = 1;
->>>>>>> 4d7b24fb
 
     public struct State has store {
         accounts: Table<ID, Account>,
