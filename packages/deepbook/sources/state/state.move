// Copyright (c) Mysten Labs, Inc.
// SPDX-License-Identifier: Apache-2.0

/// State module represents the current state of the pool. It maintains all
/// the accounts, history, and governance information. It also processes all
/// the transactions and updates the state accordingly.
module deepbook::state {
    // === Imports ===
    use sui::{table::{Self, Table}};
    use deepbook::{
        math,
        history::{Self, History},
        order::Order,
        order_info::OrderInfo,
        governance::{Self, Governance},
        account::{Self, Account},
        balances::{Self, Balances},
        fill::Fill,
        constants,
    };

    // === Errors ===
    const ENoStake: u64 = 1;
    const EMaxOpenOrders: u64 = 2;

    // === Structs ===
    public struct State has store {
        accounts: Table<ID, Account>,
        history: History,
        governance: Governance,
    }

    public(package) fun empty(stable_pool: bool, ctx: &mut TxContext): State {
        let governance = governance::empty(
            stable_pool,
            ctx,
        );
        let trade_params = governance.trade_params();
        let history = history::empty(trade_params, ctx.epoch(), ctx);

        State { history, governance, accounts: table::new(ctx) }
    }

    /// Up until this point, an OrderInfo object has been created and potentially filled.
    /// The OrderInfo object contains all of the necessary information to update the state
    /// of the pool. This includes the volumes for the taker and potentially multiple makers.
    /// First, fills are iterated and processed, updating the appropriate user's volumes.
    /// Funds are settled for those makers. Then, the taker's trading fee is calculated
    /// and the taker's volumes are updated. Finally, the taker's balances are settled.
    public(package) fun process_create(
        self: &mut State,
        order_info: &mut OrderInfo,
        ctx: &TxContext,
    ): (Balances, Balances) {
        self.governance.update(ctx);
        self.history.update(self.governance.trade_params(), ctx);
        let fills = order_info.fills();
        self.process_fills(&fills, ctx);

        self.update_account(order_info.balance_manager_id(), ctx);
        let account = &mut self.accounts[order_info.balance_manager_id()];
        let account_volume = account.total_volume();
        let account_stake = account.active_stake();

        // avg exucuted price for taker
        let avg_executed_price = if (order_info.executed_quantity() > 0) {
            math::div(
                order_info.cumulative_quote_quantity(),
                order_info.executed_quantity(),
            )
        } else {
            0
        };
        let account_volume_in_deep = order_info
            .order_deep_price()
            .deep_quantity_u128(account_volume, math::mul_u128(account_volume, avg_executed_price as u128));

        // taker fee will almost be calculated as 0 for whitelisted pools by default, as account_volume_in_deep is 0
        let taker_fee = self
            .governance
            .trade_params()
            .taker_fee_for_user(account_stake, account_volume_in_deep);
        let maker_fee = self.governance.trade_params().maker_fee();

        if (order_info.order_inserted()) {
<<<<<<< HEAD
            assert!(account.open_orders().size() < constants::max_open_orders(), EMaxOpenOrders);
=======
>>>>>>> e968792c
            account.add_order(order_info.order_id());
            assert!(account.open_orders().size() < constants::max_open_orders(), EMaxOpenOrders);
        };
        account.add_taker_volume(order_info.executed_quantity());

        let (mut settled, mut owed) = order_info.calculate_partial_fill_balances(
            taker_fee,
            maker_fee,
        );
        let (old_settled, old_owed) = account.settle();
        self.history.add_total_fees_collected(balances::new(0, 0, order_info.paid_fees()));
        settled.add_balances(old_settled);
        owed.add_balances(old_owed);

        (settled, owed)
    }

    public(package) fun withdraw_settled_amounts(
        self: &mut State,
        balance_manager_id: ID,
    ): (Balances, Balances) {
        let account = &mut self.accounts[balance_manager_id];

        account.settle()
    }

    /// Update account settled balances and volumes.
    /// Remove order from account orders.
    public(package) fun process_cancel(
        self: &mut State,
        order: &mut Order,
        account_id: ID,
        ctx: &TxContext,
    ): (Balances, Balances) {
        self.governance.update(ctx);
        self.history.update(self.governance.trade_params(), ctx);
        self.update_account(account_id, ctx);
        order.set_canceled();

        let epoch = order.epoch();
        let maker_fee = self.history.historic_maker_fee(epoch);
        let balances = order.calculate_cancel_refund(maker_fee, option::none());

        let account = &mut self.accounts[account_id];
        account.remove_order(order.order_id());
        account.add_settled_balances(balances);

        account.settle()
    }

    /// Given the modified quantity, update account settled balances and volumes.
    public(package) fun process_modify(
        self: &mut State,
        account_id: ID,
        cancel_quantity: u64,
        order: &Order,
        ctx: &TxContext,
    ): (Balances, Balances) {
        self.governance.update(ctx);
        self.history.update(self.governance.trade_params(), ctx);
        self.update_account(account_id, ctx);

        let epoch = order.epoch();
        let maker_fee = self.history.historic_maker_fee(epoch);
        let balances = order.calculate_cancel_refund(maker_fee, option::some(cancel_quantity));

        self.accounts[account_id].add_settled_balances(balances);

        self.accounts[account_id].settle()
    }

    /// Process stake transaction. Add stake to account and update governance.
    public(package) fun process_stake(
        self: &mut State,
        account_id: ID,
        new_stake: u64,
        ctx: &TxContext,
    ): (Balances, Balances) {
        self.governance.update(ctx);
        self.history.update(self.governance.trade_params(), ctx);
        self.update_account(account_id, ctx);

        let (stake_before, stake_after) = self.accounts[account_id].add_stake(new_stake);
        self.governance.adjust_voting_power(stake_before, stake_after);

        self.accounts[account_id].settle()
    }

    /// Process unstake transaction. Remove stake from account and update governance.
    public(package) fun process_unstake(
        self: &mut State,
        account_id: ID,
        ctx: &TxContext,
    ): (Balances, Balances) {
        self.governance.update(ctx);
        self.history.update(self.governance.trade_params(), ctx);
        self.update_account(account_id, ctx);

        let account = &mut self.accounts[account_id];
        let active_stake = account.active_stake();
        let inactive_stake = account.inactive_stake();
        let voted_proposal = account.voted_proposal();
        account.remove_stake();
        self.governance.adjust_voting_power(active_stake + inactive_stake, 0);
        self.governance.adjust_vote(voted_proposal, option::none(), active_stake);

        account.settle()
    }

    /// Process proposal transaction. Add proposal to governance and update account.
    public(package) fun process_proposal(
        self: &mut State,
        account_id: ID,
        taker_fee: u64,
        maker_fee: u64,
        stake_required: u64,
        ctx: &TxContext,
    ) {
        self.governance.update(ctx);
        self.history.update(self.governance.trade_params(), ctx);
        self.update_account(account_id, ctx);

        let stake = self.accounts[account_id].active_stake();
        assert!(stake > 0, ENoStake);

        self.governance.add_proposal(taker_fee, maker_fee, stake_required, stake, account_id);
        self.process_vote(account_id, account_id, ctx);
    }

    /// Process vote transaction. Update account voted proposal and governance.
    public(package) fun process_vote(
        self: &mut State,
        account_id: ID,
        proposal_id: ID,
        ctx: &TxContext,
    ) {
        self.governance.update(ctx);
        self.history.update(self.governance.trade_params(), ctx);
        self.update_account(account_id, ctx);

        let account = &mut self.accounts[account_id];
        assert!(account.active_stake() > 0, ENoStake);

        let prev_proposal = account.set_voted_proposal(option::some(proposal_id));
        self
            .governance
            .adjust_vote(
                prev_proposal,
                option::some(proposal_id),
                account.active_stake(),
            );
    }

    /// Process claim rebates transaction. Update account rebates and settle balances.
    public(package) fun process_claim_rebates(
        self: &mut State,
        account_id: ID,
        ctx: &TxContext,
    ): (Balances, Balances) {
        self.governance.update(ctx);
        self.history.update(self.governance.trade_params(), ctx);
        self.update_account(account_id, ctx);

        let account = &mut self.accounts[account_id];
        account.claim_rebates();

        account.settle()
    }

    public(package) fun governance(self: &State): &Governance {
        &self.governance
    }

    public(package) fun governance_mut(self: &mut State, ctx: &TxContext): &mut Governance {
        self.governance.update(ctx);

        &mut self.governance
    }

    public(package) fun account_exists(self: &State, account_id: ID): bool {
        self.accounts.contains(account_id)
    }

    public(package) fun account(self: &State, account_id: ID): &Account {
        &self.accounts[account_id]
    }

    public(package) fun history_mut(self: &mut State): &mut History {
        &mut self.history
    }

    // === Private Functions ===
    /// Process fills for all makers. Update maker accounts and history.
    fun process_fills(
        self: &mut State,
        fills: &vector<Fill>,
        ctx: &TxContext,
    ) {
        let whitelisted = self.governance.whitelisted();

        let mut i = 0;
        while (i < fills.length()) {
            let fill = &fills[i];
            let maker = fill.balance_manager_id();
            self.update_account(maker, ctx);
            let account = &mut self.accounts[maker];
            account.process_maker_fill(fill);

            let base_volume = fill.base_quantity();
            let quote_volume = fill.quote_quantity();
            let historic_maker_fee = self.history.historic_maker_fee(fill.maker_epoch());
            let fee_volume = fill.maker_deep_price().deep_quantity(base_volume, quote_volume);
            let order_maker_fee = if (whitelisted) {
                0
            } else {
                math::mul(fee_volume, historic_maker_fee)
            };

            if (!fill.expired()) {
                self.history.add_volume(base_volume, account.active_stake());
                self.history.add_total_fees_collected(balances::new(0, 0, order_maker_fee));
            } else {
                account.add_settled_balances(balances::new(0, 0, order_maker_fee));
            };

            i = i + 1;
        };
    }

    /// If account doesn't exist, create it. Update account volumes and rebates.
    fun update_account(self: &mut State, account_id: ID, ctx: &TxContext) {
        if (!self.accounts.contains(account_id)) {
            self.accounts.add(account_id, account::empty(ctx));
        };

        let account = &mut self.accounts[account_id];
        let (prev_epoch, maker_volume, active_stake) = account.update(ctx);
        if (prev_epoch > 0 && maker_volume > 0 && active_stake > 0) {
            let rebates = self
                .history
                .calculate_rebate_amount(prev_epoch, maker_volume, active_stake);
            account.add_rebates(rebates);
        }
    }
}<|MERGE_RESOLUTION|>--- conflicted
+++ resolved
@@ -83,12 +83,8 @@
         let maker_fee = self.governance.trade_params().maker_fee();
 
         if (order_info.order_inserted()) {
-<<<<<<< HEAD
             assert!(account.open_orders().size() < constants::max_open_orders(), EMaxOpenOrders);
-=======
->>>>>>> e968792c
             account.add_order(order_info.order_id());
-            assert!(account.open_orders().size() < constants::max_open_orders(), EMaxOpenOrders);
         };
         account.add_taker_volume(order_info.executed_quantity());
 
