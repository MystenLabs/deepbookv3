--- conflicted
+++ resolved
@@ -26,13 +26,8 @@
     public(package) fun empty(ctx: &mut TxContext): State {
         State {
             history: history::empty(ctx),
-<<<<<<< HEAD
             governance: governance::empty(ctx),
-            users: table::new(ctx),
-=======
-            governance: governance::empty(ctx.epoch()),
             accounts: table::new(ctx),
->>>>>>> c2e65445
             deep_price: deep_price::empty(),
         }
     }
