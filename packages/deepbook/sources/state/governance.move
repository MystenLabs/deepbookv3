--- conflicted
+++ resolved
@@ -97,8 +97,6 @@
         self.whitelisted
     }
 
-<<<<<<< HEAD
-=======
     /// Set the pool to stable or volatile. If stable, the fees are set to
     /// stable fees. If volatile, the fees are set to volatile fees.
     /// This resets governance. A whitelisted pool cannot be set to stable.
@@ -113,7 +111,6 @@
     }
 
     /// Update the governance state. This is called at the start of every epoch.
->>>>>>> 954e5727
     public(package) fun update(self: &mut Governance, ctx: &TxContext) {
         let epoch = ctx.epoch();
         if (self.epoch == epoch) return;
