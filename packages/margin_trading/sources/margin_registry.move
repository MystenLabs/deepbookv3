// Copyright (c) Mysten Labs, Inc.
// SPDX-License-Identifier: Apache-2.0

/// Registry holds all margin pools.
module margin_trading::margin_registry;

use deepbook::{constants, math, pool::Pool};
use margin_trading::{
    margin_constants,
    margin_pool::{Self, MarginPool},
    margin_state::{Self, InterestParams},
    referral_manager::ReferralCap
};
use std::type_name::{Self, TypeName};
use sui::{
    clock::Clock,
    coin::Coin,
    dynamic_field as df,
    table::{Self, Table},
    vec_set::{Self, VecSet}
};

use fun df::add as UID.add;
use fun df::borrow as UID.borrow;
use fun df::remove as UID.remove;

// === Errors ===
const EInvalidRiskParam: u64 = 1;
const EPoolAlreadyRegistered: u64 = 2;
const EPoolNotRegistered: u64 = 3;
const EPoolNotEnabled: u64 = 4;
const EPoolAlreadyEnabled: u64 = 5;
const EPoolAlreadyDisabled: u64 = 6;
const EMarginPoolAlreadyExists: u64 = 7;
const EMarginPoolDoesNotExists: u64 = 8;
const EInvalidOptimalUtilization: u64 = 9;
const EInvalidProtocolSpread: u64 = 10;
const EInvalidBaseRate: u64 = 11;
const EMaintainerCapNotValid: u64 = 12;
const EInvalidMarginPoolCap: u64 = 13;

public struct MARGIN_REGISTRY has drop {}

// === Structs ===
public struct MarginAdminCap has key, store {
    id: UID,
}

public struct MaintainerCap has key, store {
    id: UID,
}

public struct MarginPoolCap has key, store {
    id: UID,
    margin_pool_id: ID,
}

public struct PoolConfig has copy, drop, store {
    base_margin_pool_id: ID,
    quote_margin_pool_id: ID,
    risk_ratios: RiskRatios,
    user_liquidation_reward: u64, // fractional reward for liquidating a position, in 9 decimals
    pool_liquidation_reward: u64, // fractional reward for the pool, in 9 decimals
    enabled: bool, // whether the pool is enabled for margin trading
}

public struct MarginRegistry has key, store {
    id: UID,
    pool_registry: Table<ID, PoolConfig>,
    margin_pools: Table<TypeName, ID>,
    allowed_maintainers: VecSet<ID>,
}

public struct ConfigKey<phantom Config> has copy, drop, store {}

public struct RiskRatios has copy, drop, store {
    min_withdraw_risk_ratio: u64,
    min_borrow_risk_ratio: u64,
    liquidation_risk_ratio: u64,
    target_liquidation_risk_ratio: u64,
}

public struct MarginApp has drop {}

fun init(_: MARGIN_REGISTRY, ctx: &mut TxContext) {
    let registry = MarginRegistry {
        id: object::new(ctx),
        pool_registry: table::new(ctx),
        margin_pools: table::new(ctx),
        allowed_maintainers: vec_set::empty(),
    };
    let margin_admin_cap = MarginAdminCap { id: object::new(ctx) };
    transfer::share_object(registry);
    transfer::public_transfer(margin_admin_cap, ctx.sender());
}

// === Public Functions * ADMIN * ===
/// Mint a `MaintainerCap`, only admin can mint a `MaintainerCap`.
public fun mint_maintainer_cap(
    registry: &mut MarginRegistry,
    _cap: &MarginAdminCap,
    ctx: &mut TxContext,
): MaintainerCap {
    let id = object::new(ctx);
    registry.allowed_maintainers.insert(id.to_inner());

    MaintainerCap {
        id,
    }
}

/// Revoke a `MaintainerCap`. Only the admin can revoke a `MaintainerCap`.
public fun revoke_maintainer_cap(
    registry: &mut MarginRegistry,
    _cap: &MarginAdminCap,
    maintainer_cap_id: &ID,
) {
    assert!(registry.allowed_maintainers.contains(maintainer_cap_id), EMaintainerCapNotValid);
    registry.allowed_maintainers.remove(maintainer_cap_id);
}

/// Creates and registers a new margin pool. If a same asset pool already exists, abort.
/// Returns a `MarginPoolCap` that can be used to update the margin pool.
#[allow(lint(self_transfer))]
public fun new_margin_pool<Asset>(
    self: &mut MarginRegistry,
    interest_params: InterestParams,
    supply_cap: u64,
    max_borrow_percentage: u64,
    protocol_spread: u64,
    clock: &Clock,
    maintainer_cap: &MaintainerCap,
    ctx: &mut TxContext,
) {
    assert!(
        self.allowed_maintainers.contains(&maintainer_cap.id.to_inner()),
        EMaintainerCapNotValid,
    );

    let margin_pool_id = margin_pool::create_margin_pool<Asset>(
        interest_params,
        supply_cap,
        max_borrow_percentage,
        protocol_spread,
        clock,
        ctx,
    );

    let key = type_name::get<Asset>();
    assert!(!self.margin_pools.contains(key), EMarginPoolAlreadyExists);
    self.margin_pools.add(key, margin_pool_id);

    let margin_pool_cap = MarginPoolCap {
        id: object::new(ctx),
        margin_pool_id,
    };

    transfer::public_transfer(margin_pool_cap, ctx.sender());
}

public fun update_supply_cap<Asset>(
    margin_pool: &mut MarginPool<Asset>,
    supply_cap: u64,
    margin_pool_cap: &MarginPoolCap,
) {
    assert!(margin_pool_cap.margin_pool_id == margin_pool.id(), EInvalidMarginPoolCap);
    margin_pool.update_supply_cap<Asset>(supply_cap);
}

public fun update_max_borrow_percentage<Asset>(
    margin_pool: &mut MarginPool<Asset>,
    max_borrow_percentage: u64,
    margin_pool_cap: &MarginPoolCap,
) {
    assert!(margin_pool_cap.margin_pool_id == margin_pool.id(), EInvalidMarginPoolCap);

    assert!(max_borrow_percentage <= constants::float_scaling(), EInvalidRiskParam);
    assert!(
        max_borrow_percentage >= margin_pool.state().interest_params().optimal_utilization(),
        EInvalidRiskParam,
    );

    margin_pool.update_max_utilization_rate<Asset>(max_borrow_percentage);
}

public fun update_interest_params<Asset>(
    margin_pool: &mut MarginPool<Asset>,
    interest_params: InterestParams,
    clock: &Clock,
    margin_pool_cap: &MarginPoolCap,
) {
    assert!(margin_pool_cap.margin_pool_id == margin_pool.id(), EInvalidMarginPoolCap);

    assert!(
        margin_pool.state().max_utilization_rate() >= interest_params.optimal_utilization(),
        EInvalidRiskParam,
    );
    margin_pool.update_interest_params<Asset>(interest_params, clock);
}

public fun mint_referral_cap<Asset>(
    margin_pool: &mut MarginPool<Asset>,
    _cap: &MarginAdminCap,
    ctx: &mut TxContext,
): ReferralCap {
    margin_pool.mint_referral_cap<Asset>(ctx)
}

/// Creates a new InterestParams object with the given parameters.
public fun new_interest_params(
    base_rate: u64,
    base_slope: u64,
    optimal_utilization: u64,
    excess_slope: u64,
): InterestParams {
    assert!(base_rate <= constants::float_scaling(), EInvalidBaseRate);
    assert!(optimal_utilization <= constants::float_scaling(), EInvalidOptimalUtilization);

    margin_state::new_interest_params(
        base_rate,
        base_slope,
        optimal_utilization,
        excess_slope,
    )
}

/// Updates the spread for the margin pool as the admin.
public fun update_margin_pool_spread<Asset>(
    margin_pool: &mut MarginPool<Asset>,
    protocol_spread: u64,
    clock: &Clock,
    margin_pool_cap: &MarginPoolCap,
) {
    assert!(margin_pool_cap.margin_pool_id == margin_pool.id(), EInvalidMarginPoolCap);

    assert!(protocol_spread <= constants::float_scaling(), EInvalidProtocolSpread);
    margin_pool.update_margin_pool_spread(protocol_spread, clock);
}

/// Withdraws the protocol profit from the margin pool as the admin.
public fun withdraw_protocol_profit<Asset>(
    margin_pool: &mut MarginPool<Asset>,
    margin_pool_cap: &MarginPoolCap,
    ctx: &mut TxContext,
): Coin<Asset> {
    assert!(margin_pool_cap.margin_pool_id == margin_pool.id(), EInvalidMarginPoolCap);

    margin_pool.withdraw_protocol_profit<Asset>(ctx)
}

/// Adds a reward to the margin pool as the pool admin.
public fun add_reward_pool<Asset, RewardToken>(
    margin_pool: &mut MarginPool<Asset>,
    reward_coin: Coin<RewardToken>,
    end_time: u64,
    margin_pool_cap: &MarginPoolCap,
    clock: &Clock,
) {
    assert!(margin_pool_cap.margin_pool_id == margin_pool.id(), EInvalidMarginPoolCap);

<<<<<<< HEAD
    self.new_pool_config<BaseAsset, QuoteAsset>(
        risk_ratios.min_withdraw_risk_ratio,
        risk_ratios.min_borrow_risk_ratio,
        risk_ratios.liquidation_risk_ratio,
        risk_ratios.target_liquidation_risk_ratio,
        margin_constants::default_user_liquidation_reward(),
        margin_constants::default_pool_liquidation_reward(),
    )
=======
    margin_pool.add_reward_pool<Asset, RewardToken>(reward_coin, end_time, clock);
>>>>>>> 92ffe465
}

/// Create a PoolConfig with margin pool IDs and risk parameters
/// Enable is false by default, must be enabled after registration
public fun new_pool_config<BaseAsset, QuoteAsset>(
    self: &MarginRegistry,
    min_withdraw_risk_ratio: u64,
    min_borrow_risk_ratio: u64,
    liquidation_risk_ratio: u64,
    target_liquidation_risk_ratio: u64,
    user_liquidation_reward: u64,
    pool_liquidation_reward: u64,
): PoolConfig {
    assert!(min_borrow_risk_ratio < min_withdraw_risk_ratio, EInvalidRiskParam);
    assert!(liquidation_risk_ratio < min_borrow_risk_ratio, EInvalidRiskParam);
    assert!(liquidation_risk_ratio < target_liquidation_risk_ratio, EInvalidRiskParam);
    assert!(liquidation_risk_ratio >= constants::float_scaling(), EInvalidRiskParam);
    assert!(user_liquidation_reward <= constants::float_scaling(), EInvalidRiskParam);
    assert!(pool_liquidation_reward <= constants::float_scaling(), EInvalidRiskParam);
    assert!(
        user_liquidation_reward + pool_liquidation_reward <= constants::float_scaling(),
        EInvalidRiskParam,
    );
    assert!(
        target_liquidation_risk_ratio >
        constants::float_scaling() + user_liquidation_reward + pool_liquidation_reward,
        EInvalidRiskParam,
    );

    PoolConfig {
        base_margin_pool_id: self.get_margin_pool_id<BaseAsset>(),
        quote_margin_pool_id: self.get_margin_pool_id<QuoteAsset>(),
        risk_ratios: RiskRatios {
            min_withdraw_risk_ratio,
            min_borrow_risk_ratio,
            liquidation_risk_ratio,
            target_liquidation_risk_ratio,
        },
        user_liquidation_reward,
        pool_liquidation_reward,
        enabled: false,
    }
}

/// Create a PoolConfig with default risk parameters based on leverage
public fun new_pool_config_with_leverage<BaseAsset, QuoteAsset>(
    self: &MarginRegistry,
    leverage: u64,
): PoolConfig {
    assert!(leverage > margin_constants::min_leverage(), EInvalidRiskParam);
    assert!(leverage <= margin_constants::max_leverage(), EInvalidRiskParam);

    let factor = math::div(constants::float_scaling(), leverage - constants::float_scaling());
    let risk_ratios = calculate_risk_ratios(factor);

    self.new_pool_config<BaseAsset, QuoteAsset>(
        risk_ratios.min_withdraw_risk_ratio,
        risk_ratios.min_borrow_risk_ratio,
        risk_ratios.liquidation_risk_ratio,
        risk_ratios.target_liquidation_risk_ratio,
        margin_constants::default_user_liquidation_reward(),
        margin_constants::default_pool_liquidation_reward(),
        margin_constants::default_max_slippage(),
    )
}

/// Register a margin pool for margin trading with existing margin pools
public fun register_deepbook_pool<BaseAsset, QuoteAsset>(
    self: &mut MarginRegistry,
    pool: &Pool<BaseAsset, QuoteAsset>,
    pool_config: PoolConfig,
    _cap: &MarginAdminCap,
) {
    let pool_id = pool.id();
    assert!(!self.pool_registry.contains(pool_id), EPoolAlreadyRegistered);

    self.pool_registry.add(pool_id, pool_config);
}

/// Updates risk params for a deepbook pool as the admin.
public fun update_risk_params<BaseAsset, QuoteAsset>(
    self: &mut MarginRegistry,
    pool: &Pool<BaseAsset, QuoteAsset>,
    pool_config: PoolConfig,
    _cap: &MarginAdminCap,
) {
    let pool_id = pool.id();
    assert!(self.pool_registry.contains(pool_id), EPoolNotRegistered);

    let prev_config = self.pool_registry.remove(pool_id);
    assert!(
        pool_config.risk_ratios.liquidation_risk_ratio <= prev_config
            .risk_ratios
            .liquidation_risk_ratio,
        EInvalidRiskParam,
    );
    assert!(prev_config.enabled, EPoolNotEnabled);

    // Validate new risk parameters
    assert!(
        pool_config.risk_ratios.min_borrow_risk_ratio < pool_config
            .risk_ratios
            .min_withdraw_risk_ratio,
        EInvalidRiskParam,
    );
    assert!(
        pool_config.risk_ratios.liquidation_risk_ratio < pool_config
            .risk_ratios
            .min_borrow_risk_ratio,
        EInvalidRiskParam,
    );
    assert!(
        pool_config.risk_ratios.liquidation_risk_ratio < pool_config
            .risk_ratios
            .target_liquidation_risk_ratio,
        EInvalidRiskParam,
    );
    assert!(
        pool_config.risk_ratios.liquidation_risk_ratio >= constants::float_scaling(),
        EInvalidRiskParam,
    );

    self.pool_registry.add(pool_id, pool_config);
}

/// Enables a deepbook pool for margin trading.
public fun enable_deepbook_pool<BaseAsset, QuoteAsset>(
    self: &mut MarginRegistry,
    pool: &mut Pool<BaseAsset, QuoteAsset>,
    _cap: &MarginAdminCap,
) {
    let pool_id = pool.id();
    assert!(self.pool_registry.contains(pool_id), EPoolNotRegistered);

    let config = self.pool_registry.borrow_mut(pool_id);
    assert!(config.enabled == false, EPoolAlreadyEnabled);
    config.enabled = true;

    pool.update_margin_status<MarginApp, BaseAsset, QuoteAsset>(MarginApp {}, true);
}

/// Disables a deepbook pool from margin trading. Only reduce only orders, cancels, and withdraw settled amounts are allowed.
public fun disable_deepbook_pool<BaseAsset, QuoteAsset>(
    self: &mut MarginRegistry,
    pool: &mut Pool<BaseAsset, QuoteAsset>,
    _cap: &MarginAdminCap,
) {
    let pool_id = pool.id();
    assert!(self.pool_registry.contains(pool_id), EPoolNotRegistered);

    let config = self.pool_registry.borrow_mut(pool_id);
    assert!(config.enabled == true, EPoolAlreadyDisabled);
    config.enabled = false;

    pool.update_margin_status<MarginApp, BaseAsset, QuoteAsset>(MarginApp {}, false);
}

/// Add Pyth Config to the MarginRegistry.
public fun add_config<Config: store + drop>(
    self: &mut MarginRegistry,
    _cap: &MarginAdminCap,
    config: Config,
) {
    self.id.add(ConfigKey<Config> {}, config);
}

/// Remove Pyth Config from the MarginRegistry.
public fun remove_config<Config: store + drop>(
    self: &mut MarginRegistry,
    _cap: &MarginAdminCap,
): Config {
    self.id.remove(ConfigKey<Config> {})
}

// === Public Helper Functions ===
/// Check if a deepbook pool is registered for margin trading
public fun pool_enabled<BaseAsset, QuoteAsset>(
    self: &MarginRegistry,
    pool: &Pool<BaseAsset, QuoteAsset>,
): bool {
    let pool_id = pool.id();
    if (self.pool_registry.contains(pool_id)) {
        let config = self.pool_registry.borrow(pool_id);

        config.enabled
    } else {
        false
    }
}

/// Get the margin pool id for the given asset.
public fun get_margin_pool_id<Asset>(self: &MarginRegistry): ID {
    let key = type_name::get<Asset>();
    assert!(self.margin_pools.contains(key), EMarginPoolDoesNotExists);

    *self.margin_pools.borrow<TypeName, ID>(key)
}

/// Get the margin pool IDs for a deepbook pool
public fun get_deepbook_pool_margin_pool_ids(
    registry: &MarginRegistry,
    deepbook_pool_id: ID,
): (ID, ID) {
    let config = registry.get_pool_config(deepbook_pool_id);
    (config.base_margin_pool_id, config.quote_margin_pool_id)
}

// === Public-Package Functions ===
/// Get the pool configuration for a deepbook pool
public(package) fun get_pool_config(self: &MarginRegistry, deepbook_pool_id: ID): &PoolConfig {
    assert!(self.pool_registry.contains(deepbook_pool_id), EPoolNotRegistered);
    self.pool_registry.borrow(deepbook_pool_id)
}

/// Get the base margin pool ID for a deepbook pool
public(package) fun get_base_margin_pool_id(self: &MarginRegistry, deepbook_pool_id: ID): ID {
    let config = self.get_pool_config(deepbook_pool_id);
    config.base_margin_pool_id
}

/// Get the quote margin pool ID for a deepbook pool
public(package) fun get_quote_margin_pool_id(self: &MarginRegistry, deepbook_pool_id: ID): ID {
    let config = self.get_pool_config(deepbook_pool_id);
    config.quote_margin_pool_id
}

public(package) fun can_withdraw(
    self: &MarginRegistry,
    deepbook_pool_id: ID,
    risk_ratio: u64,
): bool {
    let config = self.get_pool_config(deepbook_pool_id);
    risk_ratio >= config.risk_ratios.min_withdraw_risk_ratio
}

public(package) fun can_borrow(self: &MarginRegistry, deepbook_pool_id: ID, risk_ratio: u64): bool {
    let config = self.get_pool_config(deepbook_pool_id);
    risk_ratio >= config.risk_ratios.min_borrow_risk_ratio
}

public(package) fun can_liquidate(
    self: &MarginRegistry,
    deepbook_pool_id: ID,
    risk_ratio: u64,
): bool {
    let config = self.get_pool_config(deepbook_pool_id);
    risk_ratio < config.risk_ratios.liquidation_risk_ratio
}

public(package) fun target_liquidation_risk_ratio(
    self: &MarginRegistry,
    deepbook_pool_id: ID,
): u64 {
    let config = self.get_pool_config(deepbook_pool_id);
    config.risk_ratios.target_liquidation_risk_ratio
}

public(package) fun user_liquidation_reward(self: &MarginRegistry, deepbook_pool_id: ID): u64 {
    let config = self.get_pool_config(deepbook_pool_id);
    config.user_liquidation_reward
}

public(package) fun pool_liquidation_reward(self: &MarginRegistry, deepbook_pool_id: ID): u64 {
    let config = self.get_pool_config(deepbook_pool_id);
    config.pool_liquidation_reward
}

public(package) fun get_config<Config: store + drop>(self: &MarginRegistry): &Config {
    self.id.borrow(ConfigKey<Config> {})
}

/// Calculate risk parameters based on leverage factor
fun calculate_risk_ratios(leverage_factor: u64): RiskRatios {
    RiskRatios {
        min_withdraw_risk_ratio: constants::float_scaling() + 4 * leverage_factor, // 1 + 1 = 2x
        min_borrow_risk_ratio: constants::float_scaling() + leverage_factor, // 1 + 0.25 = 1.25x
        liquidation_risk_ratio: constants::float_scaling() +
        leverage_factor / 2, // 1 + 0.125 = 1.125x
        target_liquidation_risk_ratio: constants::float_scaling() +
        leverage_factor, // 1 + 0.25 = 1.25x
    }
}<|MERGE_RESOLUTION|>--- conflicted
+++ resolved
@@ -258,18 +258,7 @@
 ) {
     assert!(margin_pool_cap.margin_pool_id == margin_pool.id(), EInvalidMarginPoolCap);
 
-<<<<<<< HEAD
-    self.new_pool_config<BaseAsset, QuoteAsset>(
-        risk_ratios.min_withdraw_risk_ratio,
-        risk_ratios.min_borrow_risk_ratio,
-        risk_ratios.liquidation_risk_ratio,
-        risk_ratios.target_liquidation_risk_ratio,
-        margin_constants::default_user_liquidation_reward(),
-        margin_constants::default_pool_liquidation_reward(),
-    )
-=======
     margin_pool.add_reward_pool<Asset, RewardToken>(reward_coin, end_time, clock);
->>>>>>> 92ffe465
 }
 
 /// Create a PoolConfig with margin pool IDs and risk parameters
