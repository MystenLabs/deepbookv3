// Copyright (c) Mysten Labs, Inc.
// SPDX-License-Identifier: Apache-2.0

module margin_trading::margin_manager;

use deepbook::{
    balance_manager::{
        Self,
        mint_deposit_cap,
        mint_trade_cap,
        mint_withdraw_cap,
        BalanceManager,
        TradeCap,
        DepositCap,
        WithdrawCap
    },
    constants,
    math,
    pool::Pool
};
use margin_trading::{
    margin_pool::MarginPool,
    margin_registry::MarginRegistry,
    oracle::{calculate_usd_price, calculate_target_amount}
};
use pyth::price_info::PriceInfoObject;
use std::type_name;
use sui::{clock::Clock, coin::Coin, event};
use token::deep::DEEP;

// === Errors ===
const EInvalidDeposit: u64 = 0;
const EMarginPairNotAllowed: u64 = 1;
const EInvalidMarginManager: u64 = 4;
const EBorrowRiskRatioExceeded: u64 = 5;
const EWithdrawRiskRatioExceeded: u64 = 6;
const ECannotLiquidate: u64 = 8;
const EInvalidMarginManagerOwner: u64 = 9;

// === Constants ===
const WITHDRAW: u8 = 0;
const BORROW: u8 = 1;

// === Structs ===
/// A shared object that wraps a `BalanceManager` and provides the necessary capabilities to deposit, withdraw, and trade.
public struct MarginManager<phantom BaseAsset, phantom QuoteAsset> has key, store {
    id: UID,
    owner: address,
    balance_manager: BalanceManager,
    deposit_cap: DepositCap,
    withdraw_cap: WithdrawCap,
    trade_cap: TradeCap,
}

/// Request_type: 0 for withdraw, 1 for borrow
public struct Request {
    margin_manager_id: ID,
    request_type: u8,
}

/// Event emitted when a new margin_manager is created.
public struct MarginManagerEvent has copy, drop {
    margin_manager_id: ID,
    balance_manager_id: ID,
    owner: address,
}

/// Event emitted when a new margin_manager is created.
public struct LiquidationEvent has copy, drop {
    margin_manager_id: ID,
    base_amount: u64,
    quote_amount: u64,
    liquidator: address,
}

// === Public Functions - Margin Manager ===
public fun new<BaseAsset, QuoteAsset>(margin_registry: &MarginRegistry, ctx: &mut TxContext) {
    assert!(margin_registry.margin_pair_allowed<BaseAsset, QuoteAsset>(), EMarginPairNotAllowed);

    let id = object::new(ctx);

    let mut balance_manager = balance_manager::new_with_custom_owner(id.to_address(), ctx);
    let deposit_cap = mint_deposit_cap(&mut balance_manager, ctx);
    let withdraw_cap = mint_withdraw_cap(&mut balance_manager, ctx);
    let trade_cap = mint_trade_cap(&mut balance_manager, ctx);

    event::emit(MarginManagerEvent {
        margin_manager_id: id.to_inner(),
        balance_manager_id: object::id(&balance_manager),
        owner: ctx.sender(),
    });

    let margin_manager = MarginManager<BaseAsset, QuoteAsset> {
        id,
        owner: ctx.sender(),
        balance_manager,
        deposit_cap,
        withdraw_cap,
        trade_cap,
    };

    transfer::share_object(margin_manager)
}

/// Deposit a coin into the margin manager. The coin must be of the same type as either the base, quote, or DEEP.
public fun deposit<BaseAsset, QuoteAsset, DepositAsset>(
    margin_manager: &mut MarginManager<BaseAsset, QuoteAsset>,
    coin: Coin<DepositAsset>,
    ctx: &mut TxContext,
) {
    assert!(ctx.sender() == margin_manager.owner, EInvalidMarginManagerOwner);

    let deposit_asset_type = type_name::get<DepositAsset>();
    let base_asset_type = type_name::get<BaseAsset>();
    let quote_asset_type = type_name::get<QuoteAsset>();
    let deep_asset_type = type_name::get<DEEP>();
    assert!(
        deposit_asset_type == base_asset_type || deposit_asset_type == quote_asset_type || deposit_asset_type == deep_asset_type,
        EInvalidDeposit,
    );

    let balance_manager = &mut margin_manager.balance_manager;
    let deposit_cap = &margin_manager.deposit_cap;

    balance_manager.deposit_with_cap<DepositAsset>(deposit_cap, coin, ctx);
}

/// Withdraw a specified amount of an asset from the margin manager. The asset must be of the same type as either the base, quote, or DEEP.
/// The withdrawal is subject to the risk ratio limit. This is restricted through the Request.
public fun withdraw<BaseAsset, QuoteAsset, WithdrawAsset>(
    margin_manager: &mut MarginManager<BaseAsset, QuoteAsset>,
    withdraw_amount: u64,
    ctx: &mut TxContext,
): (Coin<WithdrawAsset>, Request) {
    assert!(ctx.sender() == margin_manager.owner, EInvalidMarginManagerOwner);

    let balance_manager = &mut margin_manager.balance_manager;
    let withdraw_cap = &margin_manager.withdraw_cap;

    let coin = balance_manager.withdraw_with_cap<WithdrawAsset>(
        withdraw_cap,
        withdraw_amount,
        ctx,
    );

    let withdrawal_request = Request {
        margin_manager_id: margin_manager.id(),
        request_type: WITHDRAW,
    };

    (coin, withdrawal_request)
}

/// Borrow the base asset using the margin manager.
public fun borrow_base<BaseAsset, QuoteAsset>(
    margin_manager: &mut MarginManager<BaseAsset, QuoteAsset>,
    margin_pool: &mut MarginPool<BaseAsset>,
    loan_amount: u64,
    clock: &Clock,
    ctx: &mut TxContext,
): Request {
    margin_manager.borrow<BaseAsset, QuoteAsset, BaseAsset>(margin_pool, loan_amount, clock, ctx)
}

/// Borrow the quote asset using the margin manager.
public fun borrow_quote<BaseAsset, QuoteAsset>(
    margin_manager: &mut MarginManager<BaseAsset, QuoteAsset>,
    margin_pool: &mut MarginPool<QuoteAsset>,
    loan_amount: u64,
    clock: &Clock,
    ctx: &mut TxContext,
): Request {
    margin_manager.borrow<BaseAsset, QuoteAsset, QuoteAsset>(margin_pool, loan_amount, clock, ctx)
}

/// Repay the base asset loan using the margin manager.
/// Returns the total amount repaid
public fun repay_base<BaseAsset, QuoteAsset>(
    margin_manager: &mut MarginManager<BaseAsset, QuoteAsset>,
    margin_pool: &mut MarginPool<BaseAsset>,
    repay_amount: Option<u64>, // if None, repay all
    clock: &Clock,
    ctx: &mut TxContext,
): u64 {
    margin_manager.repay<BaseAsset, QuoteAsset, BaseAsset>(
        margin_pool,
        repay_amount,
        clock,
        ctx,
    )
}

/// Repay the quote asset loan using the margin manager.
/// Returns the total amount repaid
public fun repay_quote<BaseAsset, QuoteAsset>(
    margin_manager: &mut MarginManager<BaseAsset, QuoteAsset>,
    margin_pool: &mut MarginPool<QuoteAsset>,
    repay_amount: Option<u64>, // if None, repay all
    clock: &Clock,
    ctx: &mut TxContext,
): u64 {
    margin_manager.repay<BaseAsset, QuoteAsset, QuoteAsset>(
        margin_pool,
        repay_amount,
        clock,
        ctx,
    )
}

/// Destroys the request to borrow or withdraw if risk ratio conditions are met.
/// This function is called after the borrow or withdraw request is created.
public fun prove_and_destroy_request<BaseAsset, QuoteAsset>(
    margin_manager: &MarginManager<BaseAsset, QuoteAsset>,
    registry: &MarginRegistry,
    base_margin_pool: &mut MarginPool<BaseAsset>,
    quote_margin_pool: &mut MarginPool<QuoteAsset>,
    pool: &Pool<BaseAsset, QuoteAsset>,
    base_price_info_object: &PriceInfoObject,
    quote_price_info_object: &PriceInfoObject,
    clock: &Clock,
    request: Request,
) {
    assert!(request.margin_manager_id == margin_manager.id(), EInvalidMarginManager);

    let risk_ratio = margin_manager.risk_ratio<BaseAsset, QuoteAsset>(
        registry,
        base_margin_pool,
        quote_margin_pool,
        pool,
        base_price_info_object,
        quote_price_info_object,
        clock,
    );
    if (request.request_type == BORROW) {
        assert!(registry.can_borrow<BaseAsset, QuoteAsset>(risk_ratio), EBorrowRiskRatioExceeded);
    } else if (request.request_type == WITHDRAW) {
        assert!(
            registry.can_withdraw<BaseAsset, QuoteAsset>(risk_ratio),
            EWithdrawRiskRatioExceeded,
        );
    };

    let Request {
        margin_manager_id: _,
        request_type: _,
    } = request;
}

/// Risk ratio = total asset in USD / (total debt and interest in USD)
/// Risk ratio above 2.0 allows for withdrawal from balance manager, borrowing, and trading
/// Risk ratio between 1.25 and 2.0 allows for borrowing and trading
/// Risk ratio between 1.1 and 1.25 allows for trading only
/// Risk ratio below 1.1 allows for liquidation
/// These numbers can be updated by the admin. 1.25 is the default borrow risk ratio, this is equivalent to 5x leverage.
public fun risk_ratio<BaseAsset, QuoteAsset>(
    _margin_manager: &MarginManager<BaseAsset, QuoteAsset>,
    _registry: &MarginRegistry,
    _base_margin_pool: &mut MarginPool<BaseAsset>,
    _quote_margin_pool: &mut MarginPool<QuoteAsset>,
    _pool: &Pool<BaseAsset, QuoteAsset>,
    _base_price_info_object: &PriceInfoObject,
    _quote_price_info_object: &PriceInfoObject,
    _clock: &Clock,
): u64 {
    abort
}

/// Liquidates a margin manager
public fun liquidate<BaseAsset, QuoteAsset>(
<<<<<<< HEAD
    margin_manager: &mut MarginManager<BaseAsset, QuoteAsset>,
    registry: &MarginRegistry,
    base_margin_pool: &mut MarginPool<BaseAsset>,
    quote_margin_pool: &mut MarginPool<QuoteAsset>,
    pool: &mut Pool<BaseAsset, QuoteAsset>,
    base_price_info_object: &PriceInfoObject,
    quote_price_info_object: &PriceInfoObject,
    clock: &Clock,
    ctx: &mut TxContext,
): (Coin<BaseAsset>, Coin<QuoteAsset>) {
    let (base_debt, quote_debt) = margin_manager.total_debt<BaseAsset, QuoteAsset>(
        base_margin_pool,
        quote_margin_pool,
        clock,
    );
    let (base_asset, quote_asset) = margin_manager.total_assets<BaseAsset, QuoteAsset>(
        pool,
    );

    let base_usd_debt = calculate_usd_price<BaseAsset>(
        registry,
        base_debt,
        clock,
        base_price_info_object,
    );
    let base_usd_asset = calculate_usd_price<BaseAsset>(
        registry,
        base_asset,
        clock,
        base_price_info_object,
    );
    let quote_usd_debt = calculate_usd_price<QuoteAsset>(
        registry,
        quote_debt,
        clock,
        quote_price_info_object,
    );
    let quote_usd_asset = calculate_usd_price<QuoteAsset>(
        registry,
        quote_asset,
        clock,
        quote_price_info_object,
    );

    let total_usd_asset = base_usd_asset + quote_usd_asset; // 9 decimals
    let total_usd_debt = base_usd_debt + quote_usd_debt; // 9 decimals

    let risk_ratio = margin_manager.risk_ratio<BaseAsset, QuoteAsset>(
        registry,
        base_margin_pool,
        quote_margin_pool,
        pool,
        base_price_info_object,
        quote_price_info_object,
        clock,
    );

    assert!(registry.can_liquidate<BaseAsset, QuoteAsset>(risk_ratio), ECannotLiquidate);

    let target_ratio = registry.target_liquidation_risk_ratio<BaseAsset, QuoteAsset>();

    // Now we check whether we have base or quote loan that needs to be covered. Only one of them can be net negative.
    // TODO: some edge cases here during defaults?
    let net_debt_is_base = base_debt > base_asset; // If true, we have to swap quote to base
    let net_debt_is_quote = quote_debt > quote_asset; // If true, we have to swap base to quote

    // Amount in USD (9 decimals) to repay to bring risk_ratio to target_ratio
    // amount_to_liquidate = (target_ratio × debt_value - asset) / (target_ratio - 1)
    let mut usd_amount_to_repay = math::div(
        (math::mul(total_usd_debt, target_ratio) - total_usd_asset),
        (target_ratio - constants::float_scaling()),
    );

    // We increase the amount to account for the liquidation reward
    usd_amount_to_repay =
        math::mul(
            usd_amount_to_repay,
            constants::float_scaling() +
        registry.user_liquidation_reward<BaseAsset, QuoteAsset>() +
        registry.pool_liquidation_reward<BaseAsset, QuoteAsset>(),
        );

    let base_same_asset_repay = base_asset.min(base_debt);
    let quote_same_asset_repay = quote_asset.min(quote_debt);

    let base_usd_repay = calculate_usd_price<BaseAsset>(
        registry,
        base_same_asset_repay,
        clock,
        base_price_info_object,
    );
    let quote_usd_repay = calculate_usd_price<QuoteAsset>(
        registry,
        quote_same_asset_repay,
        clock,
        quote_price_info_object,
    );

    // Simply repaying the loan using same assets will be enough to cover the liquidation.
    let same_asset_usd_repay = base_usd_repay + quote_usd_repay;
    if (same_asset_usd_repay < usd_amount_to_repay) {
        let remaining_usd_repay = usd_amount_to_repay - same_asset_usd_repay;

        let quote_amount_liquidate = if (net_debt_is_base) {
            calculate_target_amount<QuoteAsset>(
                registry,
                remaining_usd_repay,
                clock,
                quote_price_info_object,
            )
        } else {
            0
        };
        let base_amount_liquidate = if (net_debt_is_quote) {
            calculate_target_amount<BaseAsset>(
                registry,
                remaining_usd_repay,
                clock,
                base_price_info_object,
            )
        } else {
            0
        };

        let trade_proof = margin_manager
            .balance_manager
            .generate_proof_as_trader(&margin_manager.trade_cap, ctx);

        let balance_manager = margin_manager.balance_manager_mut();
        pool.cancel_all_orders(balance_manager, &trade_proof, clock, ctx);
        pool.withdraw_settled_amounts(balance_manager, &trade_proof);

        if (base_amount_liquidate > 0) {
            let client_order_id = 0;
            let is_bid = false;
            let pay_with_deep = false; // We have to use input token as fee during liquidation, in case there is not enough DEEP in the balance manager.

            let (_, lot_size, _) = pool.pool_book_params<BaseAsset, QuoteAsset>();

            // We can only swap the lesser of the amount to liquidate and the manager balance, if there's a default scenario.
            let base_balance = balance_manager.balance<BaseAsset>();
            let base_amount_swap = base_balance.min(
                base_amount_liquidate,
            );
            let base_quantity = base_amount_swap - base_amount_swap % lot_size;

            pool.place_market_order(
                balance_manager,
                &trade_proof,
                client_order_id,
                constants::self_matching_allowed(),
                base_quantity,
                is_bid,
                pay_with_deep,
                clock,
                ctx,
            );
        };

        if (quote_amount_liquidate > 0) {
            let client_order_id = 0;
            let is_bid = true;
            let pay_with_deep = false; // We have to use input token as fee during liquidation, in case there is not enough DEEP in the balance manager.

            let quote_amount_swap = (balance_manager.balance<QuoteAsset>()).min(
                quote_amount_liquidate,
            );

            let (base_out, _, _) = pool.get_base_quantity_out_input_fee(
                quote_amount_swap,
                clock,
            );

            pool.place_market_order(
                balance_manager,
                &trade_proof,
                client_order_id,
                constants::self_matching_allowed(),
                base_out,
                is_bid,
                pay_with_deep,
                clock,
                ctx,
            );
        };
    };

    // We repay the same loans using the same assets. The amount repaid is returned
    let (base_repaid, quote_repaid) = margin_manager.repay_all_liquidation(
        base_margin_pool,
        quote_margin_pool,
        registry,
        clock,
        ctx,
    );

    // Emit a liquidation event for the liquidator
    event::emit(LiquidationEvent {
        margin_manager_id: margin_manager.id(),
        base_amount: base_repaid,
        quote_amount: quote_repaid,
        liquidator: ctx.sender(),
    });

    // After repayment, the manager should be close to the target risk ratio.
    // We withdraw the liquidation reward for the pool.

    let pool_liquidation_reward = registry.pool_liquidation_reward<BaseAsset, QuoteAsset>();
    let pool_liquidation_reward_base = math::mul(pool_liquidation_reward, base_repaid);
    let pool_base_coin = margin_manager.liquidation_withdraw_base(
        pool_liquidation_reward_base,
        ctx,
    );
    let pool_liquidation_reward_quote = math::mul(pool_liquidation_reward, quote_repaid);
    let pool_quote_coin = margin_manager.liquidation_withdraw_quote(
        pool_liquidation_reward_quote,
        ctx,
    );

    base_margin_pool.add_liquidation_reward<BaseAsset>(pool_base_coin, clock);
    quote_margin_pool.add_liquidation_reward<QuoteAsset>(pool_quote_coin, clock);

    // We can withdraw the liquidation reward for the user.
    // Liquidation reward is a percentage of the amount repaid.
    let user_liquidation_reward = registry.user_liquidation_reward<BaseAsset, QuoteAsset>();
    let user_liquidation_reward_base = math::mul(user_liquidation_reward, base_repaid);
    let user_base_coin = margin_manager.liquidation_withdraw_base(
        user_liquidation_reward_base,
        ctx,
    );
    let user_liquidation_reward_quote = math::mul(user_liquidation_reward, quote_repaid);
    let user_quote_coin = margin_manager.liquidation_withdraw_quote(
        user_liquidation_reward_quote,
        ctx,
    );

    let in_default = risk_ratio < constants::float_scaling();
    if (in_default) {
        // If the manager is in default, we call the default endpoint
        base_margin_pool.default_loan(margin_manager.id(), clock);
        quote_margin_pool.default_loan(margin_manager.id(), clock);
    };

    (user_base_coin, user_quote_coin)
=======
    _margin_manager: &mut MarginManager<BaseAsset, QuoteAsset>,
    _registry: &MarginRegistry,
    _base_margin_pool: &mut MarginPool<BaseAsset>,
    _quote_margin_pool: &mut MarginPool<QuoteAsset>,
    _pool: &mut Pool<BaseAsset, QuoteAsset>,
    _base_price_info_object: &PriceInfoObject,
    _quote_price_info_object: &PriceInfoObject,
    _clock: &Clock,
    _ctx: &mut TxContext,
) {
    abort
>>>>>>> 1d9fcc88
}

/// Unwraps balance manager for trading in deepbook.
public fun balance_manager_trading_mut<BaseAsset, QuoteAsset>(
    margin_manager: &mut MarginManager<BaseAsset, QuoteAsset>,
    ctx: &mut TxContext,
): &mut BalanceManager {
    assert!(margin_manager.owner == ctx.sender(), EInvalidMarginManagerOwner);

    &mut margin_manager.balance_manager
}

/// Unwraps TradeCap reference for trading in deepbook.
public fun trade_cap<BaseAsset, QuoteAsset>(
    margin_manager: &MarginManager<BaseAsset, QuoteAsset>,
    ctx: &mut TxContext,
): &TradeCap {
    assert!(margin_manager.owner == ctx.sender(), EInvalidMarginManagerOwner);

    &margin_manager.trade_cap
}

// === Public-Package Functions ===
public(package) fun balance_manager<BaseAsset, QuoteAsset>(
    margin_manager: &MarginManager<BaseAsset, QuoteAsset>,
): &BalanceManager {
    &margin_manager.balance_manager
}

public(package) fun balance_manager_mut<BaseAsset, QuoteAsset>(
    margin_manager: &mut MarginManager<BaseAsset, QuoteAsset>,
): &mut BalanceManager {
    &mut margin_manager.balance_manager
}

public(package) fun id<BaseAsset, QuoteAsset>(
    margin_manager: &MarginManager<BaseAsset, QuoteAsset>,
): ID {
    object::id(margin_manager)
}

// === Private Functions ===
fun borrow<BaseAsset, QuoteAsset, BorrowAsset>(
    margin_manager: &mut MarginManager<BaseAsset, QuoteAsset>,
    margin_pool: &mut MarginPool<BorrowAsset>,
    loan_amount: u64,
    clock: &Clock,
    ctx: &mut TxContext,
): Request {
    let manager_id = margin_manager.id();
    let coin = margin_pool.borrow(manager_id, loan_amount, clock, ctx);

    margin_manager.deposit<BaseAsset, QuoteAsset, BorrowAsset>(coin, ctx);

    Request {
        margin_manager_id: manager_id,
        request_type: BORROW,
    }
}

/// Repays the loan using the margin manager.
/// Returns the total amount repaid
fun repay<BaseAsset, QuoteAsset, RepayAsset>(
    margin_manager: &mut MarginManager<BaseAsset, QuoteAsset>,
    margin_pool: &mut MarginPool<RepayAsset>,
    repay_amount: Option<u64>,
    clock: &Clock,
    ctx: &mut TxContext,
): u64 {
    let manager_id = margin_manager.id();
    let user_loan = margin_pool.user_loan(manager_id, clock);

    let repay_amount = repay_amount.get_with_default(user_loan);
    let available_balance = margin_manager.balance_manager().balance<RepayAsset>();

    // if user tries to repay more than owed, just repay the loan amount
    let repayment = if (repay_amount >= user_loan) {
        user_loan
    } else {
        repay_amount
    };

    // if user tries to repay more than available balance, just repay the available balance
    let repayment = if (repayment >= available_balance) {
        available_balance
    } else {
        repayment
    };

    // Owner check is skipped if this is liquidation
    let coin = margin_manager.repay_withdraw<BaseAsset, QuoteAsset, RepayAsset>(
        repayment,
        ctx,
    );

    let repay_amount = coin.value();

    margin_pool.repay(
        manager_id,
        coin,
        clock,
    );

    repay_amount
}

/// Repays the loan using the margin manager.
/// Returns the total amount repaid
/// This is used for liquidation, where the repay amount is not specified.
fun repay_liquidation<BaseAsset, QuoteAsset, RepayAsset>(
    margin_manager: &mut MarginManager<BaseAsset, QuoteAsset>,
    margin_pool: &mut MarginPool<RepayAsset>,
    registry: &MarginRegistry,
    repay_amount: Option<u64>,
    clock: &Clock,
    ctx: &mut TxContext,
): u64 {
    let manager_id = margin_manager.id();
    let user_loan = margin_pool.user_loan(manager_id, clock);

    let repay_amount = repay_amount.get_with_default(user_loan);
    let manager_asset = margin_manager.balance_manager().balance<RepayAsset>();
    let liquidation_multiplier =
        constants::float_scaling() + registry.user_liquidation_reward<BaseAsset, QuoteAsset>() + registry.pool_liquidation_reward<BaseAsset, QuoteAsset>();
    let available_balance_for_repayment = math::div(
        manager_asset,
        liquidation_multiplier,
    );

    // if user tries to repay more than owed, just repay the loan amount
    let repayment = if (repay_amount >= user_loan) {
        user_loan
    } else {
        repay_amount
    };

    // if user tries to repay more than available balance, just repay the available balance
    let repayment = if (repayment >= available_balance_for_repayment) {
        available_balance_for_repayment
    } else {
        repayment
    };

    // Owner check is skipped if this is liquidation
    let coin = margin_manager.liquidation_withdraw<BaseAsset, QuoteAsset, RepayAsset>(
        repayment,
        ctx,
    );

    let repay_amount = coin.value();

    margin_pool.repay(
        manager_id,
        coin,
        clock,
    );

    repay_amount
}

/// Returns the (base_debt, quote_debt) for the margin manager
fun total_debt<BaseAsset, QuoteAsset>(
    margin_manager: &MarginManager<BaseAsset, QuoteAsset>,
    base_margin_pool: &mut MarginPool<BaseAsset>,
    quote_margin_pool: &mut MarginPool<QuoteAsset>,
    clock: &Clock,
): (u64, u64) {
    let base_debt = margin_manager.debt(base_margin_pool, clock);
    let quote_debt = margin_manager.debt(quote_margin_pool, clock);

    (base_debt, quote_debt)
}

fun debt<BaseAsset, QuoteAsset, Asset>(
    margin_manager: &MarginManager<BaseAsset, QuoteAsset>,
    margin_pool: &mut MarginPool<Asset>,
    clock: &Clock,
): u64 {
    margin_pool.user_loan(margin_manager.id(), clock)
}

fun liquidation_withdraw_base<BaseAsset, QuoteAsset>(
    margin_manager: &mut MarginManager<BaseAsset, QuoteAsset>,
    withdraw_amount: u64,
    ctx: &mut TxContext,
): Coin<BaseAsset> {
    margin_manager.liquidation_withdraw<BaseAsset, QuoteAsset, BaseAsset>(
        withdraw_amount,
        ctx,
    )
}

fun liquidation_withdraw_quote<BaseAsset, QuoteAsset>(
    margin_manager: &mut MarginManager<BaseAsset, QuoteAsset>,
    withdraw_amount: u64,
    ctx: &mut TxContext,
): Coin<QuoteAsset> {
    margin_manager.liquidation_withdraw<BaseAsset, QuoteAsset, QuoteAsset>(
        withdraw_amount,
        ctx,
    )
}

fun liquidation_withdraw<BaseAsset, QuoteAsset, WithdrawAsset>(
    margin_manager: &mut MarginManager<BaseAsset, QuoteAsset>,
    withdraw_amount: u64,
    ctx: &mut TxContext,
): Coin<WithdrawAsset> {
    let balance_manager = &mut margin_manager.balance_manager;

    balance_manager.withdraw_with_cap<WithdrawAsset>(
        &margin_manager.withdraw_cap,
        withdraw_amount,
        ctx,
    )
}

/// This can only be called by the manager owner
fun repay_withdraw<BaseAsset, QuoteAsset, WithdrawAsset>(
    margin_manager: &mut MarginManager<BaseAsset, QuoteAsset>,
    withdraw_amount: u64,
    ctx: &mut TxContext,
): Coin<WithdrawAsset> {
    assert!(ctx.sender() == margin_manager.owner, EInvalidMarginManagerOwner);

    let balance_manager = &mut margin_manager.balance_manager;
    let withdraw_cap = &margin_manager.withdraw_cap;

    let coin = balance_manager.withdraw_with_cap<WithdrawAsset>(
        withdraw_cap,
        withdraw_amount,
        ctx,
    );

    coin
}

/// Returns (base_asset, quote_asset) for margin manager.
fun total_assets<BaseAsset, QuoteAsset>(
    margin_manager: &MarginManager<BaseAsset, QuoteAsset>,
    pool: &Pool<BaseAsset, QuoteAsset>,
): (u64, u64) {
    let balance_manager = margin_manager.balance_manager();
    let (mut base, mut quote, _) = pool.locked_balance(balance_manager);
    base = base + balance_manager.balance<BaseAsset>();
    quote = quote + balance_manager.balance<QuoteAsset>();

    (base, quote)
}

/// Repay all for the balance manager.
/// Returns (base_repaid, quote_repaid)
fun repay_all_liquidation<BaseAsset, QuoteAsset>(
    margin_manager: &mut MarginManager<BaseAsset, QuoteAsset>,
    base_margin_pool: &mut MarginPool<BaseAsset>,
    quote_margin_pool: &mut MarginPool<QuoteAsset>,
    margin_registry: &MarginRegistry,
    clock: &Clock,
    ctx: &mut TxContext,
): (u64, u64) {
    let base_repaid = repay_base_liquidate(
        margin_manager,
        base_margin_pool,
        margin_registry,
        clock,
        ctx,
    );
    let quote_repaid = repay_quote_liquidate(
        margin_manager,
        quote_margin_pool,
        margin_registry,
        clock,
        ctx,
    );

    (base_repaid, quote_repaid)
}

/// Repay the base asset loan using the margin manager.
/// Returns the total amount repaid
fun repay_base_liquidate<BaseAsset, QuoteAsset>(
    margin_manager: &mut MarginManager<BaseAsset, QuoteAsset>,
    margin_pool: &mut MarginPool<BaseAsset>,
    registry: &MarginRegistry,
    clock: &Clock,
    ctx: &mut TxContext,
): u64 {
    margin_manager.repay_liquidation<BaseAsset, QuoteAsset, BaseAsset>(
        margin_pool,
        registry,
        option::none(),
        clock,
        ctx,
    )
}

/// Repay the quote asset loan using the margin manager.
/// Returns the total amount repaid
fun repay_quote_liquidate<BaseAsset, QuoteAsset>(
    margin_manager: &mut MarginManager<BaseAsset, QuoteAsset>,
    margin_pool: &mut MarginPool<QuoteAsset>,
    registry: &MarginRegistry,
    clock: &Clock,
    ctx: &mut TxContext,
): u64 {
    margin_manager.repay_liquidation<BaseAsset, QuoteAsset, QuoteAsset>(
        margin_pool,
        registry,
        option::none(),
        clock,
        ctx,
    )
}<|MERGE_RESOLUTION|>--- conflicted
+++ resolved
@@ -267,7 +267,6 @@
 
 /// Liquidates a margin manager
 public fun liquidate<BaseAsset, QuoteAsset>(
-<<<<<<< HEAD
     margin_manager: &mut MarginManager<BaseAsset, QuoteAsset>,
     registry: &MarginRegistry,
     base_margin_pool: &mut MarginPool<BaseAsset>,
@@ -512,19 +511,6 @@
     };
 
     (user_base_coin, user_quote_coin)
-=======
-    _margin_manager: &mut MarginManager<BaseAsset, QuoteAsset>,
-    _registry: &MarginRegistry,
-    _base_margin_pool: &mut MarginPool<BaseAsset>,
-    _quote_margin_pool: &mut MarginPool<QuoteAsset>,
-    _pool: &mut Pool<BaseAsset, QuoteAsset>,
-    _base_price_info_object: &PriceInfoObject,
-    _quote_price_info_object: &PriceInfoObject,
-    _clock: &Clock,
-    _ctx: &mut TxContext,
-) {
-    abort
->>>>>>> 1d9fcc88
 }
 
 /// Unwraps balance manager for trading in deepbook.
