--- conflicted
+++ resolved
@@ -24,28 +24,6 @@
 }
 
 // === Public-Package Functions ===
-<<<<<<< HEAD
-/// Updates the index for the margin pool. Returns total supply shares and current interest accrued.
-public(package) fun update(self: &mut State, config: &ProtocolConfig, clock: &Clock): (u64, u64) {
-    let current_timestamp = clock.timestamp_ms();
-    if (self.last_index_update_timestamp == current_timestamp) return (0, 0);
-
-    let time_adjusted_rate = config.time_adjusted_rate(
-        self.utilization_rate(),
-        current_timestamp - self.last_index_update_timestamp,
-    );
-    let total_interest_accrued = math::mul(self.total_borrow, time_adjusted_rate);
-
-    let new_supply = self.total_supply + total_interest_accrued;
-    let new_borrow = self.total_borrow + total_interest_accrued;
-    self.update_supply_index(new_supply);
-    self.update_borrow_index(new_borrow);
-    self.last_index_update_timestamp = current_timestamp;
-
-    let shares = math::div(self.total_supply, self.supply_index);
-
-    (shares, total_interest_accrued)
-=======
 public(package) fun increase_supply(
     self: &mut State,
     config: &ProtocolConfig,
@@ -113,7 +91,6 @@
     self.borrow = self.borrow - amount;
 
     amount
->>>>>>> e9fb8081
 }
 
 public(package) fun utilization_rate(self: &State): u64 {
