--- conflicted
+++ resolved
@@ -148,11 +148,7 @@
     let ratio = if (self.supply_shares == 0) {
         constants::float_scaling()
     } else {
-<<<<<<< HEAD
-        math::div(self.supply_shares, supply)
-=======
-        math::div(borrow, self.borrow_shares)
->>>>>>> 57be5114
+        math::div(supply, self.supply_shares)
     };
 
     math::mul(shares, ratio)
@@ -174,14 +170,10 @@
     let ratio = if (self.borrow_shares == 0) {
         constants::float_scaling()
     } else {
-<<<<<<< HEAD
         math::div(self.borrow_shares, borrow)
-=======
-        math::div(supply, self.supply_shares)
->>>>>>> 57be5114
     };
 
-    math::mul(shares, ratio)
+    math::div(shares, ratio)
 }
 
 // === Private Functions ===
