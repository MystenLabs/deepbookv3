// Copyright (c) Mysten Labs, Inc.
// SPDX-License-Identifier: Apache-2.0

module margin_trading::margin_pool;

use deepbook::math;
use margin_trading::{
    margin_state::{Self, State, InterestParams},
    position_manager::{Self, PositionManager},
    referral_manager::{Self, ReferralManager, ReferralCap},
    reward_manager::{Self, RewardManager}
};
use std::type_name::{Self, TypeName};
<<<<<<< HEAD
use sui::{bag::{Self, Bag}, balance::{Self, Balance}, clock::Clock, coin::Coin};
=======
use sui::{
    bag::{Self, Bag},
    balance::{Self, Balance},
    clock::Clock,
    coin::Coin,
    event,
    vec_set::{Self, VecSet}
};
>>>>>>> 9c26dfe3

// === Errors ===
const ENotEnoughAssetInPool: u64 = 1;
const ESupplyCapExceeded: u64 = 2;
const ECannotWithdrawMoreThanSupply: u64 = 3;
const EMaxPoolBorrowPercentageExceeded: u64 = 4;
const EInvalidLoanQuantity: u64 = 5;
const EInvalidRewardEndTime: u64 = 8;
const EDeepbookPoolAlreadyAllowed: u64 = 9;
const EDeepbookPoolNotAllowed: u64 = 10;

// === Structs ===
public struct MarginPool<phantom Asset> has key, store {
    id: UID,
    vault: Balance<Asset>,
    state: State,
    positions: PositionManager,
    rewards: RewardManager,
    referral_manager: ReferralManager,
    reward_balances: Bag,
    allowed_deepbook_pools: VecSet<ID>,
}

public struct RepayReceipt has drop {
    repaid_amount: u64,
    reward_amount: u64,
}

// === Public Functions * LENDING * ===
/// Allows anyone to supply the margin pool. Returns the new user supply amount.
public fun supply<Asset>(
    self: &mut MarginPool<Asset>,
    coin: Coin<Asset>,
    referral: Option<ID>,
    clock: &Clock,
    ctx: &TxContext,
) {
    self.update_state(clock);
    self.rewards.update(self.state.total_supply_shares(), clock);

    let supplier = ctx.sender();
    let (referred_supply_shares, previous_referral) = self
        .positions
        .reset_referral_supply_shares(supplier);
    self
        .referral_manager
        .decrease_referral_supply_shares(previous_referral, referred_supply_shares);

    let supply_amount = coin.value();
    let supply_shares = self.state.to_supply_shares(supply_amount);
    let reward_pools = self.rewards.reward_pools();
    self.state.increase_total_supply(supply_amount);
    let new_supply_shares = self
        .positions
        .increase_user_supply_shares(supplier, supply_shares, reward_pools);
    self.referral_manager.increase_referral_supply_shares(referral, new_supply_shares);

    let balance = coin.into_balance();
    self.vault.join(balance);

    assert!(self.state.total_supply() <= self.state.supply_cap(), ESupplyCapExceeded);
}

/// Allows withdrawal from the margin pool. Returns the withdrawn coin and the new user supply amount.
public fun withdraw<Asset>(
    self: &mut MarginPool<Asset>,
    amount: Option<u64>,
    clock: &Clock,
    ctx: &mut TxContext,
): Coin<Asset> {
    self.update_state(clock);
    self.rewards.update(self.state.total_supply_shares(), clock);

    let supplier = ctx.sender();
    let (referred_supply_shares, previous_referral) = self
        .positions
        .reset_referral_supply_shares(supplier);
    self
        .referral_manager
        .decrease_referral_supply_shares(previous_referral, referred_supply_shares);

    let user_supply_shares = self.positions.user_supply_shares(supplier);
    let user_supply_amount = self.state.to_supply_amount(user_supply_shares);
    let withdrawal_amount = amount.get_with_default(user_supply_amount);
    let withdrawal_amount_shares = self.state.to_supply_shares(withdrawal_amount);
    let reward_pools = self.rewards.reward_pools();
    assert!(withdrawal_amount_shares <= user_supply_shares, ECannotWithdrawMoreThanSupply);
    assert!(withdrawal_amount <= self.vault.value(), ENotEnoughAssetInPool);

    self.state.decrease_total_supply(withdrawal_amount);
    self.positions.decrease_user_supply_shares(supplier, withdrawal_amount_shares, reward_pools);

    self.vault.split(withdrawal_amount).into_coin(ctx)
}

public(package) fun mint_referral_cap<Asset>(
    self: &mut MarginPool<Asset>,
    ctx: &mut TxContext,
): ReferralCap {
    let current_index = self.state.supply_index();
    self.referral_manager.mint_referral_cap(current_index, ctx)
}

public(package) fun claim_referral_rewards<Asset>(
    self: &mut MarginPool<Asset>,
    referral_cap: &ReferralCap,
    clock: &Clock,
    ctx: &mut TxContext,
): Coin<Asset> {
    self.update_state(clock);
    let share_value_appreciated = self
        .referral_manager
        .claim_referral_rewards(referral_cap.id(), self.state.supply_index());
    let reward_amount = math::mul(share_value_appreciated, self.state.protocol_spread());
    self.state.reduce_protocol_profit(reward_amount);

    self.vault.split(reward_amount).into_coin(ctx)
}

<<<<<<< HEAD
=======
/// Repays a loan for a margin manager being liquidated.
public fun verify_and_repay_liquidation<Asset>(
    margin_pool: &mut MarginPool<Asset>,
    mut coin: Coin<Asset>,
    repayment_proof: RepaymentProof<Asset>,
    clock: &Clock,
    ctx: &mut TxContext,
) {
    assert!(
        coin.value() == repayment_proof.repay_amount + repayment_proof.pool_reward_amount,
        EInvalidRepaymentQuantity,
    );

    let repay_coin = coin.split(repayment_proof.repay_amount, ctx);
    margin_pool.repay<Asset>(
        repayment_proof.manager_id,
        repay_coin,
        clock,
    );
    margin_pool.add_liquidation_reward(coin, repayment_proof.manager_id, clock);

    if (repayment_proof.in_default) {
        margin_pool.default_loan(repayment_proof.manager_id, clock);
    };

    let RepaymentProof {
        manager_id: _,
        repay_amount: _,
        pool_reward_amount: _,
        in_default: _,
    } = repayment_proof;
}

// === Public-View Functions ===
public fun deepbook_pool_allowed<Asset>(self: &MarginPool<Asset>, deepbook_pool_id: ID): bool {
    self.allowed_deepbook_pools.contains(&deepbook_pool_id)
}

>>>>>>> 9c26dfe3
// === Public-Package Functions ===
/// Creates a margin pool as the admin.
public(package) fun create_margin_pool<Asset>(
    interest_params: InterestParams,
    supply_cap: u64,
    max_borrow_percentage: u64,
    protocol_spread: u64,
    clock: &Clock,
    ctx: &mut TxContext,
): ID {
    let margin_pool = MarginPool<Asset> {
        id: object::new(ctx),
        vault: balance::zero<Asset>(),
        state: margin_state::default(
            interest_params,
            supply_cap,
            max_borrow_percentage,
            protocol_spread,
            clock,
        ),
        positions: position_manager::create_position_manager(ctx),
        rewards: reward_manager::create_reward_manager(clock),
        reward_balances: bag::new(ctx),
        referral_manager: referral_manager::empty(),
        allowed_deepbook_pools: vec_set::empty(),
    };
    let margin_pool_id = margin_pool.id.to_inner();
    transfer::share_object(margin_pool);

    margin_pool_id
}

public(package) fun update_state<Asset>(self: &mut MarginPool<Asset>, clock: &Clock) {
    self.state.update(clock);
}

/// Updates the supply cap for the margin pool.
public(package) fun update_supply_cap<Asset>(self: &mut MarginPool<Asset>, supply_cap: u64) {
    self.state.set_supply_cap(supply_cap);
}

/// Updates the maximum borrow percentage for the margin pool.
public(package) fun update_max_utilization_rate<Asset>(
    self: &mut MarginPool<Asset>,
    max_utilization_rate: u64,
) {
    self.state.set_max_utilization_rate(max_utilization_rate);
}

/// Updates the interest parameters for the margin pool.
public(package) fun update_interest_params<Asset>(
    self: &mut MarginPool<Asset>,
    interest_params: InterestParams,
    clock: &Clock,
) {
    self.state.update_interest_params(interest_params, clock);
}

public(package) fun enable_deepbook_pool_for_loan<Asset>(
    self: &mut MarginPool<Asset>,
    deepbook_pool_id: ID,
) {
    assert!(!self.allowed_deepbook_pools.contains(&deepbook_pool_id), EDeepbookPoolAlreadyAllowed);
    self.allowed_deepbook_pools.insert(deepbook_pool_id);
}

public(package) fun disable_deepbook_pool_for_loan<Asset>(
    self: &mut MarginPool<Asset>,
    deepbook_pool_id: ID,
) {
    assert!(self.allowed_deepbook_pools.contains(&deepbook_pool_id), EDeepbookPoolNotAllowed);
    self.allowed_deepbook_pools.remove(&deepbook_pool_id);
}

/// Adds a reward token to be distributed linearly over a specified time period.
/// If a reward pool for the same token type already exists, adds the new rewards
/// to the existing pool and resets the timing to end at the specified time.
public(package) fun add_reward_pool<Asset, RewardToken>(
    self: &mut MarginPool<Asset>,
    reward_coin: Coin<RewardToken>,
    end_time: u64,
    clock: &Clock,
) {
    let reward_token_type = type_name::get<RewardToken>();
    self.rewards.add_reward_pool_entry(reward_token_type);
    let remaining_emissions = self.rewards.remaining_emission_for_type(reward_token_type, clock);
    let total_emissions = remaining_emissions + reward_coin.value();

    assert!(end_time > clock.timestamp_ms(), EInvalidRewardEndTime);
    let time_duration_seconds = (end_time - clock.timestamp_ms()) / 1000;
    let rewards_per_second = math::div(total_emissions, time_duration_seconds);

    self.rewards.increase_emission(reward_token_type, end_time, rewards_per_second);
    add_reward_balance_to_bag(&mut self.reward_balances, reward_coin);
}

/// Allows users to claim their accumulated rewards for a specific reward token type.
/// Claims from all active reward pools of that token type.
public(package) fun claim_rewards<Asset, RewardToken>(
    self: &mut MarginPool<Asset>,
    clock: &Clock,
    ctx: &mut TxContext,
): Coin<RewardToken> {
    let user = ctx.sender();
    self.rewards.update(self.state.total_supply_shares(), clock);

    let user_shares = self.positions.user_supply_shares(user);
    let reward_token_type = type_name::get<RewardToken>();
    let reward_pools = self.rewards.reward_pools();
    let user_rewards = self
        .positions
        .reset_user_rewards_for_type(user, reward_token_type, reward_pools, user_shares);
    let claimed_balance = withdraw_reward_balance_from_bag(&mut self.reward_balances, user_rewards);

    claimed_balance.into_coin(ctx)
}

/// Allows borrowing from the margin pool. Returns the borrowed coin.
public(package) fun borrow<Asset>(
    self: &mut MarginPool<Asset>,
    amount: u64,
    clock: &Clock,
    ctx: &mut TxContext,
): Coin<Asset> {
    assert!(amount <= self.vault.value(), ENotEnoughAssetInPool);
    assert!(amount > 0, EInvalidLoanQuantity);

    self.update_state(clock);
    self.state.increase_total_borrow(amount);

    assert!(
        self.state.utilization_rate() <= self.state.max_utilization_rate(),
        EMaxPoolBorrowPercentageExceeded,
    );

    let balance = self.vault.split(amount);

    balance.into_coin(ctx)
}

/// Allows repaying the loan.
public(package) fun repay<Asset>(self: &mut MarginPool<Asset>, coin: Coin<Asset>, clock: &Clock) {
    self.state.update(clock);
    self.state.decrease_total_borrow(coin.value());
    self.vault.join(coin.into_balance());
}

public(package) fun repay_with_reward<Asset>(
    self: &mut MarginPool<Asset>,
    coin: Coin<Asset>,
    reward: Coin<Asset>,
    clock: &Clock,
): RepayReceipt {
    self.update_state(clock);
    let coin_value = coin.value();
    let reward_value = reward.value();
    self.state.decrease_total_borrow(coin_value);
    self.state.increase_total_supply_with_index(reward_value);
    self.vault.join(coin.into_balance());
    self.vault.join(reward.into_balance());

    RepayReceipt {
        repaid_amount: coin_value,
        reward_amount: reward_value,
    }
}

public(package) fun paid_amount(repay_receipt: &RepayReceipt): u64 {
    repay_receipt.repaid_amount
}

public(package) fun reward_amount(repay_receipt: &RepayReceipt): u64 {
    repay_receipt.reward_amount
}

/// Updates the protocol spread
public(package) fun update_margin_pool_spread<Asset>(
    self: &mut MarginPool<Asset>,
    protocol_spread: u64,
    clock: &Clock,
) {
    self.state.update_margin_pool_spread(protocol_spread, clock);
}

/// Resets the protocol profit and returns the coin.
public(package) fun withdraw_protocol_profit<Asset>(
    self: &mut MarginPool<Asset>,
    ctx: &mut TxContext,
): Coin<Asset> {
    let profit = self.state.reset_protocol_profit();
    let balance = self.vault.split(profit);

    balance.into_coin(ctx)
}

/// Returns the supply cap.
public(package) fun supply_cap<Asset>(self: &MarginPool<Asset>): u64 {
    self.state.supply_cap()
}

/// Returns the state.
public(package) fun state<Asset>(self: &MarginPool<Asset>): &State {
    &self.state
}

public fun id<Asset>(self: &MarginPool<Asset>): ID {
    self.id.to_inner()
}

// === Internal Functions ===
fun add_reward_balance_to_bag<RewardToken>(
    reward_balances: &mut Bag,
    reward_coin: Coin<RewardToken>,
) {
    let reward_type = type_name::get<RewardToken>();
    if (reward_balances.contains(reward_type)) {
        let existing_balance: &mut Balance<RewardToken> = reward_balances.borrow_mut<
            TypeName,
            Balance<RewardToken>,
        >(reward_type);
        existing_balance.join(reward_coin.into_balance());
    } else {
        reward_balances.add(reward_type, reward_coin.into_balance());
    };
}

fun withdraw_reward_balance_from_bag<RewardToken>(
    reward_balances: &mut Bag,
    amount: u64,
): Balance<RewardToken> {
    let reward_type = type_name::get<RewardToken>();
    let balance: &mut Balance<RewardToken> = reward_balances.borrow_mut(reward_type);
    balance::split(balance, amount)
}<|MERGE_RESOLUTION|>--- conflicted
+++ resolved
@@ -11,18 +11,13 @@
     reward_manager::{Self, RewardManager}
 };
 use std::type_name::{Self, TypeName};
-<<<<<<< HEAD
-use sui::{bag::{Self, Bag}, balance::{Self, Balance}, clock::Clock, coin::Coin};
-=======
 use sui::{
     bag::{Self, Bag},
     balance::{Self, Balance},
     clock::Clock,
     coin::Coin,
-    event,
     vec_set::{Self, VecSet}
 };
->>>>>>> 9c26dfe3
 
 // === Errors ===
 const ENotEnoughAssetInPool: u64 = 1;
@@ -142,47 +137,6 @@
     self.vault.split(reward_amount).into_coin(ctx)
 }
 
-<<<<<<< HEAD
-=======
-/// Repays a loan for a margin manager being liquidated.
-public fun verify_and_repay_liquidation<Asset>(
-    margin_pool: &mut MarginPool<Asset>,
-    mut coin: Coin<Asset>,
-    repayment_proof: RepaymentProof<Asset>,
-    clock: &Clock,
-    ctx: &mut TxContext,
-) {
-    assert!(
-        coin.value() == repayment_proof.repay_amount + repayment_proof.pool_reward_amount,
-        EInvalidRepaymentQuantity,
-    );
-
-    let repay_coin = coin.split(repayment_proof.repay_amount, ctx);
-    margin_pool.repay<Asset>(
-        repayment_proof.manager_id,
-        repay_coin,
-        clock,
-    );
-    margin_pool.add_liquidation_reward(coin, repayment_proof.manager_id, clock);
-
-    if (repayment_proof.in_default) {
-        margin_pool.default_loan(repayment_proof.manager_id, clock);
-    };
-
-    let RepaymentProof {
-        manager_id: _,
-        repay_amount: _,
-        pool_reward_amount: _,
-        in_default: _,
-    } = repayment_proof;
-}
-
-// === Public-View Functions ===
-public fun deepbook_pool_allowed<Asset>(self: &MarginPool<Asset>, deepbook_pool_id: ID): bool {
-    self.allowed_deepbook_pools.contains(&deepbook_pool_id)
-}
-
->>>>>>> 9c26dfe3
 // === Public-Package Functions ===
 /// Creates a margin pool as the admin.
 public(package) fun create_margin_pool<Asset>(
