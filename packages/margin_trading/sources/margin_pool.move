// Copyright (c) Mysten Labs, Inc.
// SPDX-License-Identifier: Apache-2.0

module margin_trading::margin_pool;

use deepbook::math;
use margin_trading::{
    margin_registry::{MarginRegistry, MaintainerCap, MarginPoolCap},
    margin_state::{Self, State},
    position_manager::{Self, PositionManager},
    protocol_config::{InterestConfig, MarginPoolConfig, ProtocolConfig},
    protocol_fees::{Self, ProtocolFees, Referral}
};
use std::type_name::{Self, TypeName};
use sui::{balance::{Self, Balance}, clock::Clock, coin::Coin, event, vec_set::{Self, VecSet}};

// === Errors ===
const ENotEnoughAssetInPool: u64 = 1;
const ESupplyCapExceeded: u64 = 2;
const EMaxPoolBorrowPercentageExceeded: u64 = 4;
const EDeepbookPoolAlreadyAllowed: u64 = 5;
const EDeepbookPoolNotAllowed: u64 = 6;
const EInvalidMarginPoolCap: u64 = 7;
const EBorrowAmountTooLow: u64 = 8;

// === Structs ===
public struct MarginPool<phantom Asset> has key, store {
    id: UID,
    vault: Balance<Asset>,
    state: State,
    config: ProtocolConfig,
    protocol_fees: ProtocolFees,
    positions: PositionManager,
    allowed_deepbook_pools: VecSet<ID>,
}

// === Events ===
public struct MarginPoolCreated has copy, drop {
    margin_pool_id: ID,
    maintainer_cap_id: ID,
    asset_type: TypeName,
    config: ProtocolConfig,
    timestamp: u64,
}

public struct DeepbookPoolUpdated has copy, drop {
    margin_pool_id: ID,
    deepbook_pool_id: ID,
    pool_cap_id: ID,
    enabled: bool,
    timestamp: u64,
}

public struct InterestParamsUpdated has copy, drop {
    margin_pool_id: ID,
    pool_cap_id: ID,
    interest_config: InterestConfig,
    timestamp: u64,
}

public struct MarginPoolConfigUpdated has copy, drop {
    margin_pool_id: ID,
    pool_cap_id: ID,
    margin_pool_config: MarginPoolConfig,
    timestamp: u64,
}

public struct AssetSupplied has copy, drop {
    margin_pool_id: ID,
    asset_type: TypeName,
    supplier: address,
    supply_amount: u64,
    supply_shares: u64,
    timestamp: u64,
}

public struct AssetWithdrawn has copy, drop {
    margin_pool_id: ID,
    asset_type: TypeName,
    supplier: address,
    withdraw_amount: u64,
    withdraw_shares: u64,
    timestamp: u64,
}

// === Public Functions * ADMIN *===
/// Creates and registers a new margin pool. If a same asset pool already exists, abort.
/// Sends a `MarginPoolCap` to the pool creator. Returns the created margin pool id.
public fun create_margin_pool<Asset>(
    registry: &mut MarginRegistry,
    config: ProtocolConfig,
    maintainer_cap: &MaintainerCap,
    clock: &Clock,
    ctx: &mut TxContext,
): ID {
    let id = object::new(ctx);
    let margin_pool_id = id.to_inner();
    let margin_pool = MarginPool<Asset> {
        id,
        vault: balance::zero<Asset>(),
        state: margin_state::default(clock),
        config,
        protocol_fees: protocol_fees::default_protocol_fees(ctx, clock),
        positions: position_manager::create_position_manager(ctx),
        allowed_deepbook_pools: vec_set::empty(),
    };
    transfer::share_object(margin_pool);

    let asset_type = type_name::with_defining_ids<Asset>();
    registry.register_margin_pool(asset_type, margin_pool_id, maintainer_cap, ctx);

    let maintainer_cap_id = maintainer_cap.maintainer_cap_id();
    event::emit(MarginPoolCreated {
        margin_pool_id,
        maintainer_cap_id,
        asset_type,
        config,
        timestamp: clock.timestamp_ms(),
    });

    margin_pool_id
}

/// Allow a margin manager tied to a deepbook pool to borrow from the margin pool.
public fun enable_deepbook_pool_for_loan<Asset>(
    self: &mut MarginPool<Asset>,
    registry: &MarginRegistry,
    deepbook_pool_id: ID,
    margin_pool_cap: &MarginPoolCap,
    clock: &Clock,
) {
    registry.load_inner();
    assert!(margin_pool_cap.margin_pool_id() == self.id(), EInvalidMarginPoolCap);
    assert!(!self.allowed_deepbook_pools.contains(&deepbook_pool_id), EDeepbookPoolAlreadyAllowed);
    self.allowed_deepbook_pools.insert(deepbook_pool_id);

    event::emit(DeepbookPoolUpdated {
        margin_pool_id: self.id(),
        pool_cap_id: margin_pool_cap.pool_cap_id(),
        deepbook_pool_id,
        enabled: true,
        timestamp: clock.timestamp_ms(),
    });
}

/// Disable a margin manager tied to a deepbook pool from borrowing from the margin pool.
public fun disable_deepbook_pool_for_loan<Asset>(
    self: &mut MarginPool<Asset>,
    registry: &MarginRegistry,
    deepbook_pool_id: ID,
    margin_pool_cap: &MarginPoolCap,
    clock: &Clock,
) {
    registry.load_inner();
    assert!(margin_pool_cap.margin_pool_id() == self.id(), EInvalidMarginPoolCap);
    assert!(self.allowed_deepbook_pools.contains(&deepbook_pool_id), EDeepbookPoolNotAllowed);
    self.allowed_deepbook_pools.remove(&deepbook_pool_id);

    event::emit(DeepbookPoolUpdated {
        margin_pool_id: self.id(),
        pool_cap_id: margin_pool_cap.pool_cap_id(),
        deepbook_pool_id,
        enabled: false,
        timestamp: clock.timestamp_ms(),
    });
}

/// Updates interest params for the margin pool
public fun update_interest_params<Asset>(
    self: &mut MarginPool<Asset>,
    registry: &MarginRegistry,
    interest_config: InterestConfig,
    margin_pool_cap: &MarginPoolCap,
    clock: &Clock,
) {
    registry.load_inner();
    assert!(margin_pool_cap.margin_pool_id() == self.id(), EInvalidMarginPoolCap);
    self.config.set_interest_config(interest_config);

    event::emit(InterestParamsUpdated {
        margin_pool_id: self.id(),
        pool_cap_id: margin_pool_cap.pool_cap_id(),
        interest_config,
        timestamp: clock.timestamp_ms(),
    });
}

/// Updates margin pool config
public fun update_margin_pool_config<Asset>(
    self: &mut MarginPool<Asset>,
    registry: &MarginRegistry,
    margin_pool_config: MarginPoolConfig,
    margin_pool_cap: &MarginPoolCap,
    clock: &Clock,
) {
    registry.load_inner();
    assert!(margin_pool_cap.margin_pool_id() == self.id(), EInvalidMarginPoolCap);
    self.config.set_margin_pool_config(margin_pool_config);

    event::emit(MarginPoolConfigUpdated {
        margin_pool_id: self.id(),
        pool_cap_id: margin_pool_cap.pool_cap_id(),
        margin_pool_config,
        timestamp: clock.timestamp_ms(),
    });
}

// === Public Functions * LENDING * ===
/// Supply to the margin pool. Returns the new user supply amount.
public fun supply<Asset>(
    self: &mut MarginPool<Asset>,
    registry: &MarginRegistry,
    coin: Coin<Asset>,
    referral: Option<address>,
    clock: &Clock,
    ctx: &TxContext,
): u64 {
    registry.load_inner();
    let supply_amount = coin.value();
    let (supply_shares, protocol_fees) = self
        .state
        .increase_supply(&self.config, supply_amount, clock);
    self.protocol_fees.increase_fees_per_share(self.state.supply_shares(), protocol_fees);
    let (total_user_supply, previous_referral) = self
        .positions
        .increase_user_supply(referral, supply_shares, ctx);
    self.protocol_fees.decrease_shares(previous_referral, total_user_supply - supply_shares, clock);
    self.protocol_fees.increase_shares(referral, total_user_supply, clock);

    let balance = coin.into_balance();
    self.vault.join(balance);

    assert!(self.state.supply() <= self.config.supply_cap(), ESupplyCapExceeded);

    event::emit(AssetSupplied {
        margin_pool_id: self.id(),
        asset_type: type_name::with_defining_ids<Asset>(),
        supplier: ctx.sender(),
        supply_amount,
        supply_shares,
        timestamp: clock.timestamp_ms(),
    });

    total_user_supply
}

/// Withdraw from the margin pool. Returns the withdrawn coin.
public fun withdraw<Asset>(
    self: &mut MarginPool<Asset>,
    registry: &MarginRegistry,
    amount: Option<u64>,
    clock: &Clock,
    ctx: &mut TxContext,
): Coin<Asset> {
    registry.load_inner();
    let supplied_shares = self.positions.user_supply_shares(ctx);
    let supplied_amount = self.state.supply_shares_to_amount(supplied_shares, &self.config, clock);
    let withdraw_amount = amount.destroy_with_default(supplied_amount);
    let withdraw_shares = math::mul(supplied_shares, math::div(withdraw_amount, supplied_amount));

    let (_, protocol_fees) = self
        .state
        .decrease_supply_shares(&self.config, withdraw_shares, clock);
    self.protocol_fees.increase_fees_per_share(self.state.supply_shares(), protocol_fees);

    let (_, previous_referral) = self.positions.decrease_user_supply(withdraw_shares, ctx);
    self.protocol_fees.decrease_shares(previous_referral, withdraw_shares, clock);
    assert!(withdraw_amount <= self.vault.value(), ENotEnoughAssetInPool);
    let coin = self.vault.split(withdraw_amount).into_coin(ctx);

    event::emit(AssetWithdrawn {
        margin_pool_id: self.id(),
        asset_type: type_name::with_defining_ids<Asset>(),
        supplier: ctx.sender(),
        withdraw_amount,
        withdraw_shares,
        timestamp: clock.timestamp_ms(),
    });

    coin
}

/// Withdraw the referral fees.
public fun withdraw_referral_fees<Asset>(
    self: &mut MarginPool<Asset>,
    referral: &mut Referral,
    clock: &Clock,
    ctx: &mut TxContext,
): Coin<Asset> {
    let referral_fees = self.protocol_fees.calculate_and_claim(referral, clock);
    let coin = self.vault.split(referral_fees).into_coin(ctx);

    coin
}

// === Public-View Functions ===
public fun deepbook_pool_allowed<Asset>(self: &MarginPool<Asset>, deepbook_pool_id: ID): bool {
    self.allowed_deepbook_pools.contains(&deepbook_pool_id)
}

// === Public-Package Functions ===
/// Allows borrowing from the margin pool. Returns the borrowed coin.
public(package) fun borrow<Asset>(
    self: &mut MarginPool<Asset>,
    amount: u64,
    clock: &Clock,
    ctx: &mut TxContext,
): (Coin<Asset>, u64, u64) {
    assert!(amount <= self.vault.value(), ENotEnoughAssetInPool);
    assert!(amount >= self.config.min_borrow(), EBorrowAmountTooLow);
    let (total_borrow, total_borrow_shares, protocol_fees) = self
        .state
        .increase_borrow(&self.config, amount, clock);
    self.protocol_fees.increase_fees_per_share(self.state.supply_shares(), protocol_fees);
    assert!(
        self.state.utilization_rate() <= self.config.max_utilization_rate(),
        EMaxPoolBorrowPercentageExceeded,
    );

    (self.vault.split(amount).into_coin(ctx), total_borrow, total_borrow_shares)
}

public(package) fun repay<Asset>(
    self: &mut MarginPool<Asset>,
    shares: u64,
    coin: Coin<Asset>,
    clock: &Clock,
) {
<<<<<<< HEAD
    self.state.decrease_borrow_shares(&self.config, shares, clock);
=======
    let (amount, protocol_fees) = self.state.decrease_borrow_shares(&self.config, shares, clock);
    self.protocol_fees.increase_fees_per_share(self.state.supply_shares(), protocol_fees);
    assert!(coin.value() == amount, EInvalidRepayQuantity);
>>>>>>> 802d92ff
    self.vault.join(coin.into_balance());
}

// Repay a liquidation given some quantity of shares and a coin. If too much coin is given, then extra is used as reward.
// If not enough coin given, then the difference is recorded as default.
// Returns (applied amount repaid, reward given, and default recorded).
public(package) fun repay_liquidation<Asset>(
    self: &mut MarginPool<Asset>,
    shares: u64,
    coin: Coin<Asset>,
    clock: &Clock,
): (u64, u64, u64) {
    let (amount, protocol_fees) = self.state.decrease_borrow_shares(&self.config, shares, clock); // decreased 48.545 shares, 97.087 USDC
    self.protocol_fees.increase_fees_per_share(self.state.supply_shares(), protocol_fees);
    let coin_value = coin.value(); // 100 USDC
    let (reward, default) = if (coin_value > amount) {
        self.state.increase_supply_absolute(coin_value - amount);
        (coin_value - amount, 0)
    } else {
        self.state.decrease_supply_absolute(amount - coin_value);
        (0, amount - coin_value)
    };
    self.vault.join(coin.into_balance());

    (amount, reward, default)
}

public(package) fun borrow_shares_to_amount<Asset>(
    self: &MarginPool<Asset>,
    shares: u64,
    clock: &Clock,
): u64 {
    self.state.borrow_shares_to_amount(shares, &self.config, clock)
}

public(package) fun id<Asset>(self: &MarginPool<Asset>): ID {
    self.id.to_inner()
}<|MERGE_RESOLUTION|>--- conflicted
+++ resolved
@@ -326,13 +326,11 @@
     coin: Coin<Asset>,
     clock: &Clock,
 ) {
-<<<<<<< HEAD
     self.state.decrease_borrow_shares(&self.config, shares, clock);
-=======
     let (amount, protocol_fees) = self.state.decrease_borrow_shares(&self.config, shares, clock);
     self.protocol_fees.increase_fees_per_share(self.state.supply_shares(), protocol_fees);
     assert!(coin.value() == amount, EInvalidRepayQuantity);
->>>>>>> 802d92ff
+
     self.vault.join(coin.into_balance());
 }
 
