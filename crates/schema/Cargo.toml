[package]
name = "deepbook-schema"
version = "0.1.0"
authors = ["Mysten Labs <build@mystenlabs.com>"]
license = "Apache-2.0"
publish = false
edition = "2021"

[dependencies]
<<<<<<< HEAD
sui-field-count = { git = "https://github.com/MystenLabs/sui.git", rev = "7f1b81169e966fc1af6e3cbb1a3180fb577af075" }
=======
sui-field-count = { git = "https://github.com/MystenLabs/sui.git", rev = "a0545a819fba114903c880f928339b5cd8805a4a"}
>>>>>>> 13299431
diesel = { workspace = true, features = ["postgres", "uuid", "chrono", "serde_json", "numeric"] }
diesel_migrations.workspace = true
serde = { workspace = true }
serde_json = { workspace = true }
strum = "0.27.1"
strum_macros = "0.27.1"<|MERGE_RESOLUTION|>--- conflicted
+++ resolved
@@ -7,11 +7,7 @@
 edition = "2021"
 
 [dependencies]
-<<<<<<< HEAD
-sui-field-count = { git = "https://github.com/MystenLabs/sui.git", rev = "7f1b81169e966fc1af6e3cbb1a3180fb577af075" }
-=======
 sui-field-count = { git = "https://github.com/MystenLabs/sui.git", rev = "a0545a819fba114903c880f928339b5cd8805a4a"}
->>>>>>> 13299431
 diesel = { workspace = true, features = ["postgres", "uuid", "chrono", "serde_json", "numeric"] }
 diesel_migrations.workspace = true
 serde = { workspace = true }
