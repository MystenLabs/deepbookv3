// Copyright (c) Mysten Labs, Inc.
// SPDX-License-Identifier: Apache-2.0

module deepbook::pool {
    use sui::{
        balance::{Self,Balance},
        table::{Self, Table},
        coin::{Self, Coin, TreasuryCap},
        clock::Clock,
        sui::SUI,
        event,
    };

    use std::{
        ascii::String,
        type_name,
    };

    use deepbook::{
        pool_state::{Self, PoolState, PoolEpochState},
        deep_price::{Self, DeepPrice},
        big_vector::{Self, BigVector},
        account::Account,
        user::User,
        utils::{compare, append},
        math::mul,
    };

    // <<<<<<<<<<<<<<<<<<<<<<<< Error Codes <<<<<<<<<<<<<<<<<<<<<<<<
    const EInvalidFee: u64 = 1;
    const ESameBaseAndQuote: u64 = 2;
    const EInvalidTickSize: u64 = 3;
    const EInvalidLotSize: u64 = 4;
    const EInvalidMinSize: u64 = 5;
    const EUserNotFound: u64 = 6;
    const EOrderInvalidPrice: u64 = 7;
    const EOrderBelowMinimumSize: u64 = 8;
    const EOrderInvalidLotSize: u64 = 9;
    const EInvalidExpireTimestamp: u64 = 10;

    // <<<<<<<<<<<<<<<<<<<<<<<< Constants <<<<<<<<<<<<<<<<<<<<<<<<
    const POOL_CREATION_FEE: u64 = 100 * 1_000_000_000; // 100 SUI, can be updated
    const TREASURY_ADDRESS: address = @0x0; // TODO: if different per pool, move to pool struct

    // <<<<<<<<<<<<<<<<<<<<<<<< Events <<<<<<<<<<<<<<<<<<<<<<<<
    /// Emitted when a new pool is created
    public struct PoolCreated<phantom BaseAsset, phantom QuoteAsset> has copy, store, drop {
        /// object ID of the newly created pool
        pool_id: ID,
        // 10^9 scaling
        taker_fee: u64,
        maker_fee: u64,
        tick_size: u64,
        lot_size: u64,
        min_size: u64,
    }

    /// Emitted when a maker order is injected into the order book.
    public struct OrderPlaced<phantom BaseAsset, phantom QuoteAsset> has copy, store, drop {
        /// object ID of the pool the order was placed on
        pool_id: ID,
        /// ID of the order within the pool
        order_id: u64,
        /// ID of the order defined by client
        client_order_id: u64,
        is_bid: bool,
        /// owner ID of the `AccountCap` that placed the order
        owner: address,
        original_quantity: u64,
        base_asset_quantity_placed: u64,
        price: u64,
        expire_timestamp: u64
    }

    /// Emitted when a maker order is canceled.
    public struct OrderCanceled<phantom BaseAsset, phantom QuoteAsset> has copy, store, drop {
        /// object ID of the pool the order was placed on
        pool_id: ID,
        /// ID of the order within the pool
        order_id: u64,
        /// ID of the order defined by client
        client_order_id: u64,
        is_bid: bool,
        /// owner ID of the `AccountCap` that canceled the order
        owner: address,
        original_quantity: u64,
        base_asset_quantity_canceled: u64,
        price: u64
    }

    // <<<<<<<<<<<<<<<<<<<<<<<< Structs <<<<<<<<<<<<<<<<<<<<<<<<

    /// Temporary to represent DEEP token, remove after we have the open-sourced the DEEP token contract
    public struct DEEP has store {}

    /// For each pool, order id is incremental and unique for each opening order.
    /// Orders that are submitted earlier has lower order ids.
    public struct Order has store, drop {
        // ID of the order within the pool
        order_id: u64,
        // ID of the order defined by client
        client_order_id: u64, // TODO: What does this ID do?
        // Price, only used for limit orders
        price: u64,
        // Quantity (in base asset terms) when the order is placed
        original_quantity: u64,
        // Quantity of the order currently held
        quantity: u64,
        // Quantity of fee (in fee asset terms) when the order is placed
        original_fee_quantity: u64,
        // Quantity of fee currently held
        fee_quantity: u64,
        // Whether or not pool is verified at order placement
        fee_is_deep: bool,
        // Whether the order is a bid or ask
        is_bid: bool,
        // Owner of the order
        owner: address,
        // Expiration timestamp in ms.
        expire_timestamp: u64,
        // reserved field for prevent self_matching
        self_matching_prevention: u8
    }

    // TODO: why Pool has `store` ?
    // TODO: consider adding back if necessary
    public struct Pool<phantom BaseAsset, phantom QuoteAsset> has key {
        id: UID,
        tick_size: u64,
        lot_size: u64,
        min_size: u64,
        bids: BigVector<Order>,
        asks: BigVector<Order>,
        next_bid_order_id: u64, // increments for each bid order
        next_ask_order_id: u64, // increments for each ask order
        deep_config: Option<DeepPrice>,
        users: Table<address, User>,

        // Where funds will be held while order is live
        base_balances: Balance<BaseAsset>,
        quote_balances: Balance<QuoteAsset>,
        deepbook_balance: Balance<DEEP>,

        // Historical, current, and next PoolData
        pool_state: PoolState,

        // Store burned DEEP tokens
        burnt_balance: Balance<DEEP>,
    }

    // <<<<<<<<<<<<<<<<<<<<<<<< Package Functions <<<<<<<<<<<<<<<<<<<<<<<<

    /// Place a limit order to the order book.
    public(package) fun place_limit_order<BaseAsset, QuoteAsset>(
        self: &mut Pool<BaseAsset, QuoteAsset>,
        account: &mut Account,
        client_order_id: u64,
        price: u64,
        quantity: u64, // in base asset
        is_bid: bool, // true for bid, false for ask
        expire_timestamp: u64, // Expiration timestamp in ms
        clock: &Clock,
        ctx: &mut TxContext,
    ): u64 {
        // Refresh state as necessary if first order of epoch
        self.refresh_state(ctx);

        assert!(price > 0, EOrderInvalidPrice);
        assert!(price % self.tick_size == 0, EOrderInvalidPrice);
        // Check quantity is above minimum quantity (in base asset)
        assert!(quantity >= self.min_size, EOrderBelowMinimumSize);
        assert!(quantity % self.lot_size == 0, EOrderInvalidLotSize);
        assert!(expire_timestamp > clock.timestamp_ms(), EInvalidExpireTimestamp);

        let maker_fee = self.pool_state.maker_fee();
        let mut fee_quantity;
        let mut place_quantity = quantity;
        // If order fee is paid in DEEP tokens
        if (self.fee_is_deep()) {
            let config = self.deep_config.borrow();
            // quantity is always in terms of base asset
            // TODO: option to use deep_per_quote if base not available
            // TODO: make sure there is mul_down and mul_up for rounding
            let deep_quantity = mul(config.deep_per_base(), quantity);
            fee_quantity = mul(deep_quantity, maker_fee);
            self.deposit_deep(account, fee_quantity, ctx);
        }
        // If unverified pool, fees paid in base/quote assets
        else {
            fee_quantity = mul(quantity, maker_fee); // if q = 100, fee = 0.1, fee_q = 10 (in base assets)
            place_quantity = place_quantity - fee_quantity; // if q = 100, fee_q = 10, place_q = 90 (in base assets)
            if (is_bid) {
                fee_quantity = mul(fee_quantity, price); // if price = 5, fee_q = 50 (in quote assets)
                self.deposit_quote(account, fee_quantity, ctx);
            } else {
                self.deposit_base(account, fee_quantity, ctx);
            };
        };

        let user_data = &mut self.users[account.owner()];
        let (available_base_amount, available_quote_amount) = user_data.settle_amounts();

        if (is_bid) {
            // Deposit quote asset if there's not enough in custodian
            // Convert input quantity into quote quantity
            let quote_quantity = mul(quantity, price);
            if (available_quote_amount < quantity){
                let difference = quote_quantity - available_quote_amount;
                let quote: Coin<QuoteAsset> = account.withdraw(difference, ctx);
                self.quote_balances.join(quote.into_balance());
                user_data.set_settle_amounts(
                    available_base_amount,
                    0,
                    ctx
                );
            } else {
                user_data.set_settle_amounts(
                    available_base_amount,
                    available_quote_amount - quote_quantity,
                    ctx
                );
            };
        } else {
            // Deposit base asset if there's not enough in custodian
            if (available_base_amount < quantity){
                let difference = quantity - available_base_amount;
                let base = account.withdraw(difference, ctx);
                self.base_balances.join(base.into_balance());
                user_data.set_settle_amounts(
                    0,
                    available_quote_amount,
                    ctx
                );
            } else {
                user_data.set_settle_amounts(
                    available_base_amount - quantity,
                    available_quote_amount,
                    ctx
                );
            };
        };

<<<<<<< HEAD
        let order_id = self.place_maker_order_int(client_order_id, price, place_quantity, fee_quantity, is_bid, ctx);

=======
        let order_id = self.place_limit_order_int(client_order_id, price, place_quantity, fee_quantity, is_bid, expire_timestamp, ctx);
>>>>>>> f57aafb4
        event::emit(OrderPlaced<BaseAsset, QuoteAsset> {
            pool_id: self.id.to_inner(),
            order_id: 0,
            client_order_id,
            is_bid,
            owner: account.owner(),
            original_quantity: quantity,
            base_asset_quantity_placed: quantity,
            price,
            expire_timestamp: 0, // TODO
        });

        order_id
    }

    #[allow(unused_function, unused_variable)]
    /// cancels an order by id
    public(package) fun cancel_order<BaseAsset, QuoteAsset>(
        self: &mut Pool<BaseAsset, QuoteAsset>,
        account: &mut Account,
        order_id: u64,
        ctx: &mut TxContext,
    ) {
        // TODO: find order in corresponding BigVec using order_id
        // Sample order that is cancelled
        let order_cancelled = self.cancel_order_int(order_id, ctx);

        // withdraw main assets back into user account
        if (order_cancelled.is_bid) {
            // deposit quote asset back into user account
            let quote_asset_quantity = mul(order_cancelled.quantity, order_cancelled.price);
            self.withdraw_quote(account, quote_asset_quantity, ctx)
        } else {
            // deposit base asset back into user account
            self.withdraw_base(account, order_cancelled.quantity, ctx)
        };

        // withdraw fees into user account
        // if pool is verified at the time of order placement, fees are in deepbook tokens
        if (order_cancelled.fee_is_deep) {
            // withdraw deepbook fees
            self.withdraw_deep(account, order_cancelled.fee_quantity, ctx)
        } else if (order_cancelled.is_bid) {
            // withdraw quote asset fees
            // can be combined with withdrawal above, separate now for clarity
            self.withdraw_quote(account, order_cancelled.fee_quantity, ctx)
        } else {
            // withdraw base asset fees
            // can be combined with withdrawal above, separate now for clarity
            self.withdraw_base(account, order_cancelled.fee_quantity, ctx)
        };

        // Emit order cancelled event
        event::emit(OrderCanceled<BaseAsset, QuoteAsset> {
            pool_id: self.id.to_inner(), // Get inner id from UID
            order_id: order_cancelled.order_id,
            client_order_id: order_cancelled.client_order_id,
            is_bid: order_cancelled.is_bid,
            owner: order_cancelled.owner,
            original_quantity: order_cancelled.original_quantity,
            base_asset_quantity_canceled: order_cancelled.quantity,
            price: order_cancelled.price
        })
    }

    /// Claim the rebates for the user
    public(package) fun claim_rebates<BaseAsset, QuoteAsset>(
        self: &mut Pool<BaseAsset, QuoteAsset>,
        ctx: &mut TxContext
    ): Coin<DEEP> {
        let user = self.get_user_mut(ctx.sender(), ctx);
        let amount = user.reset_rebates();
        self.deepbook_balance
            .split(amount)
            .into_coin(ctx)
    }

    /// Withdraw settled funds back into user account
    public(package) fun withdraw_settled_funds<BaseAsset, QuoteAsset>(
        self: &mut Pool<BaseAsset, QuoteAsset>,
        account: &mut Account,
        ctx: &mut TxContext,
    ) {
        // Get the valid user information
        let user_data = &mut self.users[account.owner()];
        let (base_amount, quote_amount) = user_data.settle_amounts();

        // Take the valid amounts from the pool balances, deposit into user account
        if (base_amount > 0) {
            let base_coin = coin::from_balance(self.base_balances.split(base_amount), ctx);
            account.deposit(base_coin);
        };
        if (quote_amount > 0) {
            let quote_coin = coin::from_balance(self.quote_balances.split(quote_amount), ctx);
            account.deposit(quote_coin);
        };

        // Reset the user's settled amounts
        user_data.set_settle_amounts(0, 0, ctx);
    }

    #[allow(unused_function, unused_variable)]
    /// Allow canceling of all orders for an account
    public(package) fun cancel_all<BaseAsset, QuoteAsset>(
        _self: &mut Pool<BaseAsset, QuoteAsset>,
        _account: &mut Account,
        _ctx: &mut TxContext,
    ) {
        // TODO: to implement
    }

    #[allow(unused_function, unused_variable)]
    public(package) fun swap_exact_base_for_quote<BaseAsset, QuoteAsset>(
        _self: &mut Pool<BaseAsset, QuoteAsset>,
        _client_order_id: u64,
        _account: &mut Account,
        _quantity: u64,
        _ctx: &mut TxContext,
    ) {
        // TODO: to implement
    }

    #[allow(unused_function, unused_variable)]
    public(package) fun swap_exact_quote_for_base<BaseAsset, QuoteAsset>(
        _self: &mut Pool<BaseAsset, QuoteAsset>,
        _client_order_id: u64,
        _account: &mut Account,
        _quantity: u64,
        _ctx: &mut TxContext,
    ) {
        // TODO: to implement
    }

    /// Creates a new pool for trading and returns pool_key, called by state module
    public(package) fun create_pool<BaseAsset, QuoteAsset>(
        taker_fee: u64,
        maker_fee: u64,
        tick_size: u64,
        lot_size: u64,
        min_size: u64,
        creation_fee: Balance<SUI>,
        ctx: &mut TxContext,
    ): String {
        assert!(creation_fee.value() == POOL_CREATION_FEE, EInvalidFee);
        assert!(tick_size > 0, EInvalidTickSize);
        assert!(lot_size > 0, EInvalidLotSize);
        assert!(min_size > 0, EInvalidMinSize);

        assert!(type_name::get<BaseAsset>() != type_name::get<QuoteAsset>(), ESameBaseAndQuote);

        let pool_uid = object::new(ctx);

        event::emit(PoolCreated<BaseAsset, QuoteAsset> {
            pool_id: pool_uid.to_inner(),
            taker_fee,
            maker_fee,
            tick_size,
            lot_size,
            min_size,
        });

        let pool = (Pool<BaseAsset, QuoteAsset> {
            id: pool_uid,
            bids: big_vector::empty(10000, 1000, ctx),
            asks: big_vector::empty(10000, 1000, ctx),
            next_bid_order_id: 0,
            next_ask_order_id: 0,
            users: table::new(ctx),
            deep_config: option::none(),
            tick_size,
            lot_size,
            min_size,
            base_balances: balance::zero(),
            quote_balances: balance::zero(),
            deepbook_balance: balance::zero(),
            burnt_balance: balance::zero(),
            pool_state: pool_state::new_pool_state(0, taker_fee, maker_fee, ctx),
        });

        transfer::public_transfer(creation_fee.into_coin(ctx), TREASURY_ADDRESS);
        let pool_key = pool.pool_key();
        transfer::share_object(pool);

        pool_key
    }

    /// Increase a user's stake
    public(package) fun increase_user_stake<BaseAsset, QuoteAsset>(
        self: &mut Pool<BaseAsset, QuoteAsset>,
        user: address,
        amount: u64,
        ctx: &TxContext,
    ): u64 {
        self.get_user_mut(user, ctx).increase_stake(amount)
    }

    /// Removes a user's stake
    public(package) fun remove_user_stake<BaseAsset, QuoteAsset>(
        self: &mut Pool<BaseAsset, QuoteAsset>,
        user: address,
        ctx: &TxContext
    ): (u64, u64) {
        self.get_user_mut(user, ctx).remove_stake()
    }

    /// Get the user's (current, next) stake amounts
    public(package) fun get_user_stake<BaseAsset, QuoteAsset>(
        self: &mut Pool<BaseAsset, QuoteAsset>,
        user: address,
        ctx: &TxContext,
    ): (u64, u64) {
        if (!self.users.contains(user)) {
            (0, 0)
        } else {
            self.get_user_mut(user, ctx).stake()
        }
    }

    /// Add a new price point to the pool.
    public(package) fun add_deep_price_point<BaseAsset, QuoteAsset>(
        self: &mut Pool<BaseAsset, QuoteAsset>,
        base_conversion_rate: u64,
        quote_conversion_rate: u64,
        timestamp: u64,
    ) {
        if (self.deep_config.is_none()) {
            self.deep_config.fill(deep_price::empty());
        };
        self.deep_config
            .borrow_mut()
            .add_price_point(base_conversion_rate, quote_conversion_rate, timestamp);
    }

    /// First interaction of each epoch processes this state update
    public(package) fun refresh_state<BaseAsset, QuoteAsset>(
        self: &mut Pool<BaseAsset, QuoteAsset>,
        ctx: &TxContext,
    ) {
        self.pool_state.refresh_state(ctx);
    }

    /// Update the pool's next pool state.
    /// During an epoch refresh, the current pool state is moved to historical pool state.
    /// The next pool state is moved to current pool state.
    public(package) fun set_next_epoch_pool_state<BaseAsset, QuoteAsset>(
        self: &mut Pool<BaseAsset, QuoteAsset>,
        next_epoch_pool_state: Option<PoolEpochState>,
    ) {
        self.pool_state.set_next_epoch_pool_state(next_epoch_pool_state);
    }

    /// Get the base and quote asset of pool, return as ascii strings
    public(package) fun get_base_quote_types<BaseAsset, QuoteAsset>(_self: &Pool<BaseAsset, QuoteAsset>): (String, String) {
        (type_name::get<BaseAsset>().into_string(), type_name::get<QuoteAsset>().into_string())
    }

    /// Get the pool key string base+quote (if base, quote in lexicographic order) otherwise return quote+base
    /// TODO: Why is this needed as a key? Why don't we just use the ID of the pool as an ID? 
    public(package) fun pool_key<BaseAsset, QuoteAsset>(self: &Pool<BaseAsset, QuoteAsset>): String {
        let (base, quote) = get_base_quote_types(self);
        if (compare(&base, &quote)) {
            append(&base, &quote)
        } else {
            append(&quote, &base)
        }
    }

    // <<<<<<<<<<<<<<<<<<<<<<<< Internal Functions <<<<<<<<<<<<<<<<<<<<<<<<

    /// Get the user object, refresh the user, and burn the DEEP tokens if necessary
    ///
    /// TODO: remove hidden mutation from access function.
    /// TODO: context should not be an argument here.
    fun get_user_mut<BaseAsset, QuoteAsset>(
        self: &mut Pool<BaseAsset, QuoteAsset>,
        user: address,
        ctx: &TxContext
    ): &mut User {
        assert!(self.users.contains(user), EUserNotFound);

        let user = &mut self.users[user];
        let burn_amount = user.refresh(ctx);
        if (burn_amount > 0) {
            let burnt_balance = self.deepbook_balance.split(burn_amount);
            self.burnt_balance.join(burnt_balance);
        };

        user
    }

    /// This will be automatically called if not enough assets in settled_funds for a trade
    /// User cannot manually deposit. Funds are withdrawn from user account and merged into pool balances.
    fun deposit_base<BaseAsset, QuoteAsset>(
        self: &mut Pool<BaseAsset, QuoteAsset>,
        user_account: &mut Account,
        amount: u64,
        ctx: &mut TxContext,
    ) {
<<<<<<< HEAD
        // Withdraw from user account and merge into pool balances

        // TOOD: Use constants with clear view of what it is instead of 0,1,2.
        // Not sure if Enums will be a thing in time.
        if (coin_type == 0) {
            let base = user_account.withdraw(amount, ctx);
            self.base_balances.join(base.into_balance());
        } else if (coin_type == 1) {
            let quote = user_account.withdraw(amount, ctx);
            self.quote_balances.join(quote.into_balance());
        } else if (coin_type == 2){
            let coin = user_account.withdraw(amount, ctx);
            self.deepbook_balance.join(coin.into_balance());
        }
=======
        let base = user_account.withdraw(amount, ctx);
        self.base_balances.join(base.into_balance());
    }

    fun deposit_quote<BaseAsset, QuoteAsset>(
        self: &mut Pool<BaseAsset, QuoteAsset>,
        user_account: &mut Account,
        amount: u64,
        ctx: &mut TxContext,
    ) {
        let quote = user_account.withdraw(amount, ctx);
        self.quote_balances.join(quote.into_balance());
    }

    fun deposit_deep<BaseAsset, QuoteAsset>(
        self: &mut Pool<BaseAsset, QuoteAsset>,
        user_account: &mut Account,
        amount: u64,
        ctx: &mut TxContext,
    ) {
        let coin = user_account.withdraw(amount, ctx);
        self.deepbook_balance.join(coin.into_balance());
>>>>>>> f57aafb4
    }

    fun withdraw_base<BaseAsset, QuoteAsset>(
        self: &mut Pool<BaseAsset, QuoteAsset>,
        user_account: &mut Account,
        amount: u64,
        ctx: &mut TxContext,
    ) {
        let coin = self.base_balances.split(amount).into_coin(ctx);
        user_account.deposit(coin);
    }

    fun withdraw_quote<BaseAsset, QuoteAsset>(
        self: &mut Pool<BaseAsset, QuoteAsset>,
        user_account: &mut Account,
        amount: u64,
        ctx: &mut TxContext,
    ) {
        let coin = self.quote_balances.split(amount).into_coin(ctx);
        user_account.deposit(coin);
    }

    fun withdraw_deep<BaseAsset, QuoteAsset>(
        self: &mut Pool<BaseAsset, QuoteAsset>,
        user_account: &mut Account,
        amount: u64,
        ctx: &mut TxContext,
    ) {
        let coin = self.deepbook_balance.split(amount).into_coin(ctx);
        user_account.deposit(coin);
    }

    #[allow(unused_function)]
    /// Send fees collected in input tokens to treasury
    fun send_treasury<T>(fee: Coin<T>) {
        transfer::public_transfer(fee, TREASURY_ADDRESS)
    }

    /// Balance accounting happens before this function is called
    fun place_limit_order_int<BaseAsset, QuoteAsset>(
        self: &mut Pool<BaseAsset, QuoteAsset>,
        client_order_id: u64,
        price: u64,
        quantity: u64,
        fee_quantity: u64,
        is_bid: bool, // true for bid, false for ask
        expire_timestamp: u64, // Expiration timestamp in ms
        ctx: &TxContext,
    ): u64 {
        let order_id = self.next_bid_order_id;
        // Create Order
        let _order = Order {
            order_id,
            client_order_id,
            price,
            original_quantity: quantity,
            quantity,
            original_fee_quantity: fee_quantity,
            fee_quantity,
            fee_is_deep: self.fee_is_deep(),
            is_bid,
            owner: ctx.sender(),
            expire_timestamp,
            self_matching_prevention: 0, // TODO
        };

        if (is_bid){
            // TODO: Place ask order into BigVec

            // Increment order id
            self.next_bid_order_id = self.next_bid_order_id + 1;
        } else {
            // TODO: Place ask order into BigVec

            // Increment order id
            self.next_ask_order_id = self.next_ask_order_id + 1;
        };

        order_id
    }

    /// Cancels an order and returns it
    fun cancel_order_int<BaseAsset, QuoteAsset>(
        _self: &mut Pool<BaseAsset, QuoteAsset>,
        _order_id: u64,
        _ctx: &TxContext,
    ): Order {

        // TODO: cancel order using order_id, return canceled order

        Order {
            order_id: 0,
            client_order_id: 1,
            price: 10000,
            original_quantity: 2000,
            quantity: 1000,
            original_fee_quantity: 20,
            fee_quantity: 10,
            fee_is_deep: true,
            is_bid: false,
            owner: @0x0,
            expire_timestamp: 0,
            self_matching_prevention: 0, // TODO
        }
    }

    /// Returns if the order fee is paid in deep tokens
    fun fee_is_deep<BaseAsset, QuoteAsset>(self: &Pool<BaseAsset, QuoteAsset>): bool {
        self.deep_config.is_some()
    }

    #[allow(unused_function)]
    fun correct_supply<B, Q>(self: &mut Pool<B, Q>, tcap: &mut TreasuryCap<DEEP>) {
        let amount = self.burnt_balance.value();
        let burnt = self.burnt_balance.split(amount);
        tcap.supply_mut().decrease_supply(burnt);
    }

    // // Other helpful functions
    // TODO: taker order, send fees directly to treasury
    // public(package) fun modify_order()
    // public(package) fun get_order()
    // public(package) fun get_all_orders()
    // public(package) fun get_book()
}<|MERGE_RESOLUTION|>--- conflicted
+++ resolved
@@ -240,12 +240,7 @@
             };
         };
 
-<<<<<<< HEAD
-        let order_id = self.place_maker_order_int(client_order_id, price, place_quantity, fee_quantity, is_bid, ctx);
-
-=======
         let order_id = self.place_limit_order_int(client_order_id, price, place_quantity, fee_quantity, is_bid, expire_timestamp, ctx);
->>>>>>> f57aafb4
         event::emit(OrderPlaced<BaseAsset, QuoteAsset> {
             pool_id: self.id.to_inner(),
             order_id: 0,
@@ -544,22 +539,6 @@
         amount: u64,
         ctx: &mut TxContext,
     ) {
-<<<<<<< HEAD
-        // Withdraw from user account and merge into pool balances
-
-        // TOOD: Use constants with clear view of what it is instead of 0,1,2.
-        // Not sure if Enums will be a thing in time.
-        if (coin_type == 0) {
-            let base = user_account.withdraw(amount, ctx);
-            self.base_balances.join(base.into_balance());
-        } else if (coin_type == 1) {
-            let quote = user_account.withdraw(amount, ctx);
-            self.quote_balances.join(quote.into_balance());
-        } else if (coin_type == 2){
-            let coin = user_account.withdraw(amount, ctx);
-            self.deepbook_balance.join(coin.into_balance());
-        }
-=======
         let base = user_account.withdraw(amount, ctx);
         self.base_balances.join(base.into_balance());
     }
@@ -582,7 +561,6 @@
     ) {
         let coin = user_account.withdraw(amount, ctx);
         self.deepbook_balance.join(coin.into_balance());
->>>>>>> f57aafb4
     }
 
     fun withdraw_base<BaseAsset, QuoteAsset>(
